--- conflicted
+++ resolved
@@ -60,18 +60,11 @@
 public:
   // Constructor
   priv()
-<<<<<<< HEAD
-    : ray_potential_thickness(20.0),
-      ray_potential_rho(1.0),
+    : ray_potential_rho(1.0),
+      ray_potential_thickness(20.0),
       ray_potential_eta(1.0),
       ray_potential_delta(200.0),
       voxel_spacing_factor(1.0),
-=======
-    : ray_potential_rho(1.0),
-      ray_potential_thickness(1.65),
-      ray_potential_eta(0.03),
-      ray_potential_delta(16.5),
->>>>>>> 6eab08a8
       grid_spacing {1.0, 1.0, 1.0},
       m_logger(vital::get_logger("arrows.cuda.integrate_depth_maps"))
   {
