--- conflicted
+++ resolved
@@ -61,12 +61,8 @@
   virtual bool check_configuration( vital::config_block_sptr config ) const;
 
   virtual kwiver::vital::track_descriptor_set_sptr
-<<<<<<< HEAD
-  compute( kwiver::vital::image_container_sptr image_data,
-=======
   compute( kwiver::vital::timestamp ts,
            kwiver::vital::image_container_sptr image_data,
->>>>>>> 255c5f20
            kwiver::vital::object_track_set_sptr tracks );
 
 private:
