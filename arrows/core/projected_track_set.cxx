--- conflicted
+++ resolved
@@ -35,10 +35,6 @@
 
 #include "projected_track_set.h"
 
-<<<<<<< HEAD
-#include <vital/vital_foreach.h>
-=======
->>>>>>> d8807aa5
 #include <vital/types/feature.h>
 
 namespace kwiver {
@@ -57,11 +53,7 @@
 
   for( landmark_map::map_landmark_t::iterator l = lm_map.begin(); l != lm_map.end(); l++ )
   {
-<<<<<<< HEAD
     track_sptr t = track::create();
-=======
-    track_sptr t = track::make();
->>>>>>> d8807aa5
     t->set_id( l->first );
     tracks.push_back( t );
 
