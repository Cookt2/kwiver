--- conflicted
+++ resolved
@@ -61,15 +61,9 @@
     VITAL_FOREACH( const camera_map::map_camera_t::value_type& p, cam_map )
     {
       const camera_sptr cam = p.second;
-<<<<<<< HEAD
-      auto ftsd = std::make_shared<feature_track_state_data>();
-      ftsd->feature = std::make_shared<feature_d>( cam->project( l->second->loc() ) );
-      t->append( track::track_state( p.first, ftsd ) );
-=======
       auto fts = std::make_shared<feature_track_state>(p.first);
       fts->feature = std::make_shared<feature_d>( cam->project( l->second->loc() ) );
       t->append( fts );
->>>>>>> 7d193e28
     }
   }
   return std::make_shared<simple_feature_track_set>( tracks );
