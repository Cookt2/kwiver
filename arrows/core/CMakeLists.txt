# Build / Install Plugin containing core algorithm implementations

set( plugin_core_headers
  associate_detections_to_tracks_threshold.h
  class_probablity_filter.h
  close_loops_bad_frames_only.h
  close_loops_exhaustive.h
  close_loops_keyframe.h
  close_loops_multi_method.h
  compute_association_matrix_from_features.h
  compute_ref_homography_core.h
  convert_image_bypass.h
  detected_object_set_input_kw18.h
  detected_object_set_output_kw18.h
  detected_object_set_input_csv.h
  detected_object_set_output_csv.h
  dynamic_config_none.h
  estimate_canonical_transform.h
  feature_descriptor_io.h
  filter_features_magnitude.h
  formulate_query_core.h
  filter_features_scale.h
  filter_tracks.h
  hierarchical_bundle_adjust.h
  initialize_cameras_landmarks.h
  initialize_object_tracks_threshold.h
  match_features_fundamental_matrix.h
  match_features_homography.h
<<<<<<< HEAD
=======
  example_detector.h
  track_descriptor_set_output_csv.h
>>>>>>> 886be26d
  match_tracks.h
  read_object_track_set_kw18.h
  read_track_descriptor_set_csv.h
  track_features_core.h
  transform.h
  triangulate_landmarks.h
  video_input_filter.h
  video_input_image_list.h
  video_input_pos.h
  video_input_split.h
  write_object_track_set_kw18.h
  write_track_descriptor_set_csv.h

  epipolar_geometry.h
  interpolate_camera.h
  match_features_homography.h
  match_matrix.h
  metrics.h
  projected_track_set.h
  track_features_core.h
  track_set_impl.h
  transform.h
  triangulate.h
  triangulate_landmarks.h
  )

kwiver_install_headers(
  SUBDIR     arrows/core
  ${plugin_core_headers}
  )

kwiver_install_headers(
  ${CMAKE_CURRENT_BINARY_DIR}/kwiver_algo_core_export.h
  NOPATH   SUBDIR     arrows/core
  )

set( plugin_core_sources
  associate_detections_to_tracks_threshold.cxx
  class_probablity_filter.cxx
  close_loops_bad_frames_only.cxx
  close_loops_exhaustive.cxx
  close_loops_keyframe.cxx
  close_loops_multi_method.cxx
  compute_association_matrix_from_features.cxx
  compute_ref_homography_core.cxx
  convert_image_bypass.cxx
  detected_object_set_input_kw18.cxx
  detected_object_set_output_kw18.cxx
  detected_object_set_input_csv.cxx
  detected_object_set_output_csv.cxx
  dynamic_config_none.cxx
  estimate_canonical_transform.cxx
  feature_descriptor_io.cxx
  filter_features_magnitude.cxx
  formulate_query_core.cxx
  filter_features_scale.cxx
  filter_tracks.cxx
  hierarchical_bundle_adjust.cxx
  initialize_cameras_landmarks.cxx
  initialize_object_tracks_threshold.cxx
  match_features_fundamental_matrix.cxx
  match_features_homography.cxx
<<<<<<< HEAD
=======
  example_detector.cxx
  track_descriptor_set_output_csv.cxx
>>>>>>> 886be26d
  match_tracks.cxx
  read_object_track_set_kw18.cxx
  read_track_descriptor_set_csv.cxx
  track_features_core.cxx
  transform.cxx
  triangulate_landmarks.cxx
  video_input_filter.cxx
  video_input_image_list.cxx
  video_input_pos.cxx
  video_input_split.cxx
  write_object_track_set_kw18.cxx
  write_track_descriptor_set_csv.cxx

  epipolar_geometry.cxx
  interpolate_camera.cxx
  match_features_homography.cxx
  match_matrix.cxx
  metrics.cxx
  projected_track_set.cxx
  track_features_core.cxx
  track_set_impl.cxx
  transform.cxx
  triangulate.cxx
  triangulate_landmarks.cxx
  )

# Address MSVC fatal error C1128:
# number of sections exceeded object file format limit
if(MSVC)
  set_source_files_properties(
    triangulate.cxx
    PROPERTIES COMPILE_FLAGS "/bigobj"
    )
endif()

kwiver_add_library( kwiver_algo_core
  ${plugin_core_headers}
  ${plugin_core_sources}
  )

target_link_libraries( kwiver_algo_core
  PUBLIC               vital_algo
  PRIVATE              kwiversys
                       vital_video_metadata
                       vital_config
  )

algorithms_create_plugin( kwiver_algo_core
  register_algorithms.cxx
  )

if (KWIVER_ENABLE_TESTS)
  add_subdirectory(tests)
endif()<|MERGE_RESOLUTION|>--- conflicted
+++ resolved
@@ -16,6 +16,7 @@
   detected_object_set_output_csv.h
   dynamic_config_none.h
   estimate_canonical_transform.h
+  example_detector.h
   feature_descriptor_io.h
   filter_features_magnitude.h
   formulate_query_core.h
@@ -26,14 +27,10 @@
   initialize_object_tracks_threshold.h
   match_features_fundamental_matrix.h
   match_features_homography.h
-<<<<<<< HEAD
-=======
-  example_detector.h
-  track_descriptor_set_output_csv.h
->>>>>>> 886be26d
   match_tracks.h
   read_object_track_set_kw18.h
   read_track_descriptor_set_csv.h
+  track_descriptor_set_output_csv.h
   track_features_core.h
   transform.h
   triangulate_landmarks.h
@@ -83,6 +80,7 @@
   detected_object_set_output_csv.cxx
   dynamic_config_none.cxx
   estimate_canonical_transform.cxx
+  example_detector.cxx
   feature_descriptor_io.cxx
   filter_features_magnitude.cxx
   formulate_query_core.cxx
@@ -93,14 +91,10 @@
   initialize_object_tracks_threshold.cxx
   match_features_fundamental_matrix.cxx
   match_features_homography.cxx
-<<<<<<< HEAD
-=======
-  example_detector.cxx
-  track_descriptor_set_output_csv.cxx
->>>>>>> 886be26d
   match_tracks.cxx
   read_object_track_set_kw18.cxx
   read_track_descriptor_set_csv.cxx
+  track_descriptor_set_output_csv.cxx
   track_features_core.cxx
   transform.cxx
   triangulate_landmarks.cxx
