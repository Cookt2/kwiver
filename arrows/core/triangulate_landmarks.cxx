--- conflicted
+++ resolved
@@ -223,11 +223,7 @@
       {
         pt3d = kwiver::arrows::triangulate_inhomog(lm_cams, lm_image_pts);
       }
-<<<<<<< HEAD
-      for(vital::simple_camera const& cam : lm_cams)
-=======
       if (pt3d.allFinite())
->>>>>>> a6ace2ac
       {
         for(vital::simple_camera const& cam : lm_cams)
         {
