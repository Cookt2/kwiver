--- conflicted
+++ resolved
@@ -81,14 +81,6 @@
 namespace arrows {
 
 // Triangulates 2 views
-<<<<<<< HEAD
-void Triangulate_DLT(
-  kwiver::vital::matrix_3x4d const& pose1,
-  kwiver::vital::matrix_3x4d const& pose2,
-  kwiver::vital::vector_2d const& point1,
-  kwiver::vital::vector_2d const& point2,
-  kwiver::vital::vector_4d &triangulated_point) {
-=======
 void
 Triangulate_DLT( kwiver::vital::matrix_3x4d const& pose1,
                  kwiver::vital::matrix_3x4d const& pose2,
@@ -99,7 +91,6 @@
   // code modified from code found at
   // https://github.com/sweeneychris/TheiaSfM/blob/master/src/theia/sfm/triangulation/triangulation.h
 
->>>>>>> ef08d007
   kwiver::vital::matrix_4x4d design_matrix;
   design_matrix.row(0) = point1[0] * pose1.row(2) - pose1.row(0);
   design_matrix.row(1) = point1[1] * pose1.row(2) - pose1.row(1);
@@ -115,14 +106,6 @@
 // points such that ematrix * point2 produces a line in the first image,
 // this method finds corrected image points such that
 // corrected_point1^t * ematrix * corrected_point2 = 0.
-<<<<<<< HEAD
-void find_optimal_image_points(kwiver::vital::essential_matrix_sptr ematrix,
-  const vital::vector_2d &point1,
-  const vital::vector_2d &point2,
-  vital::vector_2d &corrected_point1,
-  vital::vector_2d &corrected_point2) {
-
-=======
 void
 find_optimal_image_points(kwiver::vital::essential_matrix_sptr ematrix,
                           const vital::vector_2d &point1,
@@ -132,7 +115,6 @@
 {
   // code modified from code found at
   // https://github.com/sweeneychris/TheiaSfM/blob/master/src/theia/sfm/triangulation/triangulation.cc
->>>>>>> ef08d007
   auto E = ematrix->matrix();
 
   vital::vector_3d point1_homog = point1.homogeneous();
@@ -172,18 +154,6 @@
 
 template <typename T>
 Eigen::Matrix<T, 3, 1>
-<<<<<<< HEAD
-triangulate_fast_two_view(const std::vector<vital::simple_camera_perspective> &cameras,
-                          const std::vector<Eigen::Matrix<T, 2, 1> >& points)
-{
-  const auto &cam0 = cameras[0];
-  const auto &cam1 = cameras[1];
-
-  auto E = kwiver::arrows::essential_matrix_from_cameras(cam0, cam1);
-
-  const vital::vector_2d pt0 = cam0.get_intrinsics()->unmap(points[0].template cast<double>());
-  const vital::vector_2d pt1 = cam1.get_intrinsics()->unmap(points[1].template cast<double>());
-=======
 triangulate_fast_two_view(const vital::simple_camera_perspective &camera0,
                           const vital::simple_camera_perspective &camera1,
                           const Eigen::Matrix<T, 2, 1> &point0,
@@ -196,18 +166,13 @@
 
   const vital::vector_2d pt0 = camera0.get_intrinsics()->unmap(point0.template cast<double>());
   const vital::vector_2d pt1 = camera1.get_intrinsics()->unmap(point1.template cast<double>());
->>>>>>> ef08d007
 
   vital::vector_2d corrected_pt0, corrected_pt1;
 
   find_optimal_image_points(E, pt0, pt1, corrected_pt0, corrected_pt1);
 
   vital::vector_4d triangulated_point;
-<<<<<<< HEAD
-  Triangulate_DLT(cam0.pose_matrix(), cam1.pose_matrix(), corrected_pt0, corrected_pt1, triangulated_point);
-=======
   Triangulate_DLT(camera0.pose_matrix(), camera1.pose_matrix(), corrected_pt0, corrected_pt1, triangulated_point);
->>>>>>> ef08d007
   return triangulated_point.hnormalized().template cast<T>();
 }
 
@@ -286,15 +251,10 @@
 #define INSTANTIATE_TRIANGULATE(T) \
 template KWIVER_ALGO_CORE_EXPORT Eigen::Matrix<T,3,1> \
          triangulate_fast_two_view( \
-<<<<<<< HEAD
-            const std::vector<vital::simple_camera_perspective >& cameras, \
-            const std::vector<Eigen::Matrix<T,2,1> >& points); \
-=======
             const vital::simple_camera_perspective &camera0, \
             const vital::simple_camera_perspective &camera1, \
             const Eigen::Matrix<T, 2, 1> &point0, \
             const Eigen::Matrix<T, 2, 1> &point1); \
->>>>>>> ef08d007
 template KWIVER_ALGO_CORE_EXPORT Eigen::Matrix<T,4,1> \
          triangulate_homog( \
             const std::vector<vital::simple_camera_perspective >& cameras, \
