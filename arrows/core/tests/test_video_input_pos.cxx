/*ckwg +29
 * Copyright 2017-2018 by Kitware, Inc.
 * All rights reserved.
 *
 * Redistribution and use in source and binary forms, with or without
 * modification, are permitted provided that the following conditions are met:
 *
 *  * Redistributions of source code must retain the above copyright notice,
 *    this list of conditions and the following disclaimer.
 *
 *  * Redistributions in binary form must reproduce the above copyright notice,
 *    this list of conditions and the following disclaimer in the documentation
 *    and/or other materials provided with the distribution.
 *
 *  * Neither name of Kitware, Inc. nor the names of any contributors may be used
 *    to endorse or promote products derived from this software without specific
 *    prior written permission.
 *
 * THIS SOFTWARE IS PROVIDED BY THE COPYRIGHT HOLDERS AND CONTRIBUTORS "AS IS"
 * AND ANY EXPRESS OR IMPLIED WARRANTIES, INCLUDING, BUT NOT LIMITED TO, THE
 * IMPLIED WARRANTIES OF MERCHANTABILITY AND FITNESS FOR A PARTICULAR PURPOSE
 * ARE DISCLAIMED. IN NO EVENT SHALL THE AUTHORS OR CONTRIBUTORS BE LIABLE FOR
 * ANY DIRECT, INDIRECT, INCIDENTAL, SPECIAL, EXEMPLARY, OR CONSEQUENTIAL
 * DAMAGES (INCLUDING, BUT NOT LIMITED TO, PROCUREMENT OF SUBSTITUTE GOODS OR
 * SERVICES; LOSS OF USE, DATA, OR PROFITS; OR BUSINESS INTERRUPTION) HOWEVER
 * CAUSED AND ON ANY THEORY OF LIABILITY, WHETHER IN CONTRACT, STRICT LIABILITY,
 * OR TORT (INCLUDING NEGLIGENCE OR OTHERWISE) ARISING IN ANY WAY OUT OF THE USE
 * OF THIS SOFTWARE, EVEN IF ADVISED OF THE POSSIBILITY OF SUCH DAMAGE.
 */

/**
 * \file
 * \brief test reading video from a list of images.
 */

#include <test_gtest.h>

#include <arrows/core/video_input_pos.h>
#include <vital/io/metadata_io.h>
#include <vital/plugin_loader/plugin_manager.h>

#include <memory>
#include <string>
#include <fstream>
#include <iostream>

kwiver::vital::path_t g_data_dir;

namespace algo = kwiver::vital::algo;
namespace kac = kwiver::arrows::core;
<<<<<<< HEAD
static int num_expected_frames = 50;
static std::string list_file_name = "frame_list.txt";
=======
>>>>>>> b633bc82

// ----------------------------------------------------------------------------
int
main(int argc, char* argv[])
{
  ::testing::InitGoogleTest( &argc, argv );
  TEST_LOAD_PLUGINS();
<<<<<<< HEAD

  GET_ARG(1, g_data_dir);

=======

  GET_ARG(1, g_data_dir);

>>>>>>> b633bc82
  return RUN_ALL_TESTS();
}

// ----------------------------------------------------------------------------
class video_input_pos : public ::testing::Test
{
  TEST_ARG(data_dir);
};

// ----------------------------------------------------------------------------
TEST_F(video_input_pos, create)
{
  EXPECT_NE( nullptr, algo::video_input::create("pos") );
}

// ----------------------------------------------------------------------------
TEST_F(video_input_pos, read_list)
{
  // make config block
  auto config = kwiver::vital::config_block::empty_config();
  config->set_value( "metadata_directory", data_dir + "/pos" );

  kwiver::arrows::core::video_input_pos vip;

  vip.check_configuration( config );
  vip.set_configuration( config );

  kwiver::vital::path_t list_file = data_dir + "/" + list_file_name;
  vip.open( list_file );

  kwiver::vital::timestamp ts;

  int num_frames = 0;
  while ( vip.next_frame( ts ) )
  {
    auto md = vip.frame_metadata();

    if (md.size() > 0)
    {
      std::cout << "-----------------------------------\n" << std::endl;
      kwiver::vital::print_metadata( std::cout, *md[0] );
    }
    ++num_frames;
    EXPECT_EQ( num_frames, ts.get_frame() )
      << "Frame numbers should be sequential";
<<<<<<< HEAD
  }
  EXPECT_EQ( num_expected_frames, num_frames );
  EXPECT_EQ( num_expected_frames, vip.num_frames() );
=======

    EXPECT_EQ( ts.get_time_usec(), vip.frame_timestamp().get_time_usec() );
    EXPECT_EQ( ts.get_frame(), vip.frame_timestamp().get_frame() );
  }
  EXPECT_EQ( 5, num_frames );
>>>>>>> b633bc82
}

// ----------------------------------------------------------------------------
TEST_F(video_input_pos, is_good)
{
  // make config block
  auto config = kwiver::vital::config_block::empty_config();
  config->set_value( "metadata_directory", data_dir + "/pos" );

  kwiver::arrows::core::video_input_pos vip;

  EXPECT_TRUE( vip.check_configuration( config ) );
  vip.set_configuration( config );

  kwiver::vital::path_t list_file = data_dir + "/" + list_file_name;
  kwiver::vital::timestamp ts;

  EXPECT_FALSE( vip.good() )
    << "Video state before open";

  // open the video
  vip.open( list_file );
  EXPECT_FALSE( vip.good() )
    << "Video state after open but before first frame";

  // step one frame
  vip.next_frame( ts );
  EXPECT_TRUE( vip.good() )
    << "Video state on first frame";

  // close the video
  vip.close();
  EXPECT_FALSE( vip.good() )
    << "Video state after close";

  // Reopen the video
  vip.open( list_file );

  int num_frames = 0;
  while ( vip.next_frame( ts ) )
  {
    ++num_frames;
    EXPECT_TRUE( vip.good() )
      << "Video state on frame " << ts.get_frame();
<<<<<<< HEAD
  }
  EXPECT_EQ( num_expected_frames, num_frames );
}

TEST_F(video_input_pos, seek_frame)
{
  // make config block
  auto config = kwiver::vital::config_block::empty_config();
  config->set_value( "metadata_directory", data_dir + "/pos" );

  kwiver::arrows::core::video_input_pos vip;

  EXPECT_TRUE( vip.check_configuration( config ) );
  vip.set_configuration( config );

  kwiver::vital::path_t list_file = data_dir + "/" + list_file_name;
  kwiver::vital::timestamp ts;

  // Open the video
  vip.open( list_file );

  // Video should be seekable
  EXPECT_TRUE( vip.seekable() );

  // Test various valid seeks
  std::vector<kwiver::vital::timestamp::frame_t> valid_seeks =
    {3, 23, 46, 34, 50, 1};
  for (auto requested_frame : valid_seeks)
  {
    EXPECT_TRUE( vip.seek_frame( ts, requested_frame) );
    EXPECT_EQ( requested_frame, ts.get_frame() );
  }

  // Test various invalid seeks past end of video
  std::vector<kwiver::vital::timestamp::frame_t> in_valid_seeks =
    {-3, -1, 51, 55};
  for (auto requested_frame : in_valid_seeks)
  {
    EXPECT_FALSE( vip.seek_frame( ts, requested_frame) );
    EXPECT_NE( requested_frame, ts.get_frame() );
  }

  vip.close();
}

TEST_F(video_input_pos, metadata_map)
{
  // make config block
  auto config = kwiver::vital::config_block::empty_config();
  config->set_value( "metadata_directory", data_dir + "/pos" );

  kwiver::arrows::core::video_input_pos vip;

  EXPECT_TRUE( vip.check_configuration( config ) );
  vip.set_configuration( config );

  kwiver::vital::path_t list_file = data_dir + "/" + list_file_name;
  kwiver::vital::timestamp ts;

  // Open the video
  vip.open( list_file );

  // Get metadata map
  auto md_map = vip.metadata_map()->metadata();

  EXPECT_EQ( md_map.size(), num_expected_frames )
    << "There should be metadata for every frame";

  // Open the list file directly and construct metadata file names and compare
  std::ifstream list_file_stream( list_file );
  int frame_number = 1;
  std::string file_name;
  while ( std::getline( list_file_stream, file_name ) )
  {
    file_name.replace(0, 6, "pos");
    file_name.replace(file_name.length() - 3, 3, "pos");

    auto md_test = kwiver::vital::read_pos_file( data_dir + "/" + file_name );
    auto md = md_map[frame_number][0];

    // Loop over metadata items and compare
    for (auto iter = md_test->begin(); iter != md_test->end(); ++iter)
    {
      EXPECT_TRUE( md->has( iter->first ))
        << "Metadata should have item " << iter->second->name();
    }

    frame_number++;
  }
  list_file_stream.close();

  vip.close();
=======
  }
  EXPECT_EQ( 5, num_frames );
>>>>>>> b633bc82
}<|MERGE_RESOLUTION|>--- conflicted
+++ resolved
@@ -48,11 +48,8 @@
 
 namespace algo = kwiver::vital::algo;
 namespace kac = kwiver::arrows::core;
-<<<<<<< HEAD
 static int num_expected_frames = 50;
 static std::string list_file_name = "frame_list.txt";
-=======
->>>>>>> b633bc82
 
 // ----------------------------------------------------------------------------
 int
@@ -60,15 +57,9 @@
 {
   ::testing::InitGoogleTest( &argc, argv );
   TEST_LOAD_PLUGINS();
-<<<<<<< HEAD
 
   GET_ARG(1, g_data_dir);
 
-=======
-
-  GET_ARG(1, g_data_dir);
-
->>>>>>> b633bc82
   return RUN_ALL_TESTS();
 }
 
@@ -114,17 +105,12 @@
     ++num_frames;
     EXPECT_EQ( num_frames, ts.get_frame() )
       << "Frame numbers should be sequential";
-<<<<<<< HEAD
+
+    EXPECT_EQ( ts.get_time_usec(), vip.frame_timestamp().get_time_usec() );
+    EXPECT_EQ( ts.get_frame(), vip.frame_timestamp().get_frame() );
   }
   EXPECT_EQ( num_expected_frames, num_frames );
   EXPECT_EQ( num_expected_frames, vip.num_frames() );
-=======
-
-    EXPECT_EQ( ts.get_time_usec(), vip.frame_timestamp().get_time_usec() );
-    EXPECT_EQ( ts.get_frame(), vip.frame_timestamp().get_frame() );
-  }
-  EXPECT_EQ( 5, num_frames );
->>>>>>> b633bc82
 }
 
 // ----------------------------------------------------------------------------
@@ -169,7 +155,6 @@
     ++num_frames;
     EXPECT_TRUE( vip.good() )
       << "Video state on frame " << ts.get_frame();
-<<<<<<< HEAD
   }
   EXPECT_EQ( num_expected_frames, num_frames );
 }
@@ -262,8 +247,4 @@
   list_file_stream.close();
 
   vip.close();
-=======
-  }
-  EXPECT_EQ( 5, num_frames );
->>>>>>> b633bc82
 }