--- conflicted
+++ resolved
@@ -34,11 +34,6 @@
  */
 
 #include <test_gtest.h>
-<<<<<<< HEAD
-=======
-
-#include "dummy_image_io.h"
->>>>>>> b633bc82
 
 #include <arrows/core/video_input_image_list.h>
 #include <vital/algo/algorithm_factory.h>
@@ -49,7 +44,6 @@
 #include <iostream>
 #include <fstream>
 
-<<<<<<< HEAD
 #include "barcode_decode.h"
 #include "seek_frame_common.h"
 
@@ -60,28 +54,15 @@
 static int num_expected_frames = 50;
 static std::string list_file_name = "frame_list.txt";
 
-=======
-kwiver::vital::path_t g_data_dir;
-
-namespace algo = kwiver::vital::algo;
-namespace kac = kwiver::arrows::core;
-
->>>>>>> b633bc82
 // ----------------------------------------------------------------------------
 int
 main(int argc, char* argv[])
 {
   ::testing::InitGoogleTest( &argc, argv );
   TEST_LOAD_PLUGINS();
-<<<<<<< HEAD
 
   GET_ARG(1, g_data_dir);
 
-=======
-
-  GET_ARG(1, g_data_dir);
-
->>>>>>> b633bc82
   return RUN_ALL_TESTS();
 }
 
@@ -90,7 +71,6 @@
 {
   TEST_ARG(data_dir);
 };
-<<<<<<< HEAD
 
 // ----------------------------------------------------------------------------
 TEST_F(video_input_image_list, create)
@@ -120,15 +100,6 @@
   return true;
 }
 
-=======
-
-// ----------------------------------------------------------------------------
-TEST_F(video_input_image_list, create)
-{
-  EXPECT_NE( nullptr, algo::video_input::create("image_list") );
-}
-
->>>>>>> b633bc82
 // ----------------------------------------------------------------------------
 TEST_F(video_input_image_list, read_list)
 {
@@ -165,19 +136,13 @@
     ++num_frames;
     EXPECT_EQ( num_frames, ts.get_frame() )
       << "Frame numbers should be sequential";
-<<<<<<< HEAD
     EXPECT_EQ( ts.get_frame(), decode_barcode(*img) )
       << "Frame number should match barcode in frame image";
+    EXPECT_EQ( ts.get_time_usec(), viil.frame_timestamp().get_time_usec() );
+    EXPECT_EQ( ts.get_frame(), viil.frame_timestamp().get_frame() );
   }
   EXPECT_EQ( num_expected_frames, num_frames );
   EXPECT_EQ( num_expected_frames, viil.num_frames() );
-=======
-
-    EXPECT_EQ( ts.get_time_usec(), viil.frame_timestamp().get_time_usec() );
-    EXPECT_EQ( ts.get_frame(), viil.frame_timestamp().get_frame() );
-  }
-  EXPECT_EQ( 5, num_frames );
->>>>>>> b633bc82
 }
 
 // ----------------------------------------------------------------------------
@@ -226,7 +191,6 @@
     ++num_frames;
     EXPECT_TRUE( viil.good() )
       << "Video state on frame " << ts.get_frame();
-<<<<<<< HEAD
   }
   EXPECT_EQ( num_expected_frames, num_frames );
 }
@@ -297,8 +261,4 @@
   list_file_stream.close();
 
   viil.close();
-=======
-  }
-  EXPECT_EQ( 5, num_frames );
->>>>>>> b633bc82
 }