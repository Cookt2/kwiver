project(arrows_test_core)

include(kwiver-test-setup)

set( test_libraries    kwiver_algo_core vital vital_vpm )

##############################
# Algorithms core plugin tests
##############################
<<<<<<< HEAD
kwiver_discover_gtests(core detected_object_io      LIBRARIES ${test_libraries})
kwiver_discover_gtests(core dynamic_configuration   LIBRARIES ${test_libraries})
kwiver_discover_gtests(core epipolar_geometry       LIBRARIES ${test_libraries})
kwiver_discover_gtests(core feature_descriptor_io   LIBRARIES ${test_libraries})
kwiver_discover_gtests(core interpolate_camera      LIBRARIES ${test_libraries})
kwiver_discover_gtests(core track_set_impl          LIBRARIES ${test_libraries})
kwiver_discover_gtests(core triangulate_landmarks   LIBRARIES ${test_libraries})
kwiver_discover_gtests(core video_input_filter      LIBRARIES ${test_libraries} ARGUMENTS "${kwiver_test_data_directory}")
kwiver_discover_gtests(core video_input_image_list  LIBRARIES ${test_libraries} ARGUMENTS "${kwiver_test_data_directory}")
kwiver_discover_gtests(core video_input_pos         LIBRARIES ${test_libraries} ARGUMENTS "${kwiver_test_data_directory}")
kwiver_discover_gtests(core video_input_split       LIBRARIES ${test_libraries} ARGUMENTS "${kwiver_test_data_directory}")
=======
kwiver_discover_gtests(core detected_object_io        LIBRARIES ${test_libraries})
kwiver_discover_gtests(core dynamic_configuration     LIBRARIES ${test_libraries})
kwiver_discover_gtests(core epipolar_geometry         LIBRARIES ${test_libraries})
kwiver_discover_gtests(core feature_descriptor_io     LIBRARIES ${test_libraries})
kwiver_discover_gtests(core interpolate_camera        LIBRARIES ${test_libraries})
kwiver_discover_gtests(core interpolate_track_spline  LIBRARIES ${test_libraries})
kwiver_discover_gtests(core track_set_impl            LIBRARIES ${test_libraries})
kwiver_discover_gtests(core triangulate_landmarks     LIBRARIES ${test_libraries})
kwiver_discover_gtests(core video_input_filter        LIBRARIES ${test_libraries} ARGUMENTS "${kwiver_test_data_directory}")
kwiver_discover_gtests(core video_input_image_list    LIBRARIES ${test_libraries} ARGUMENTS "${kwiver_test_data_directory}")
kwiver_discover_gtests(core video_input_pos           LIBRARIES ${test_libraries} ARGUMENTS "${kwiver_test_data_directory}")
kwiver_discover_gtests(core video_input_split         LIBRARIES ${test_libraries} ARGUMENTS "${kwiver_test_data_directory}")
>>>>>>> c575db28
<|MERGE_RESOLUTION|>--- conflicted
+++ resolved
@@ -7,19 +7,6 @@
 ##############################
 # Algorithms core plugin tests
 ##############################
-<<<<<<< HEAD
-kwiver_discover_gtests(core detected_object_io      LIBRARIES ${test_libraries})
-kwiver_discover_gtests(core dynamic_configuration   LIBRARIES ${test_libraries})
-kwiver_discover_gtests(core epipolar_geometry       LIBRARIES ${test_libraries})
-kwiver_discover_gtests(core feature_descriptor_io   LIBRARIES ${test_libraries})
-kwiver_discover_gtests(core interpolate_camera      LIBRARIES ${test_libraries})
-kwiver_discover_gtests(core track_set_impl          LIBRARIES ${test_libraries})
-kwiver_discover_gtests(core triangulate_landmarks   LIBRARIES ${test_libraries})
-kwiver_discover_gtests(core video_input_filter      LIBRARIES ${test_libraries} ARGUMENTS "${kwiver_test_data_directory}")
-kwiver_discover_gtests(core video_input_image_list  LIBRARIES ${test_libraries} ARGUMENTS "${kwiver_test_data_directory}")
-kwiver_discover_gtests(core video_input_pos         LIBRARIES ${test_libraries} ARGUMENTS "${kwiver_test_data_directory}")
-kwiver_discover_gtests(core video_input_split       LIBRARIES ${test_libraries} ARGUMENTS "${kwiver_test_data_directory}")
-=======
 kwiver_discover_gtests(core detected_object_io        LIBRARIES ${test_libraries})
 kwiver_discover_gtests(core dynamic_configuration     LIBRARIES ${test_libraries})
 kwiver_discover_gtests(core epipolar_geometry         LIBRARIES ${test_libraries})
@@ -31,5 +18,4 @@
 kwiver_discover_gtests(core video_input_filter        LIBRARIES ${test_libraries} ARGUMENTS "${kwiver_test_data_directory}")
 kwiver_discover_gtests(core video_input_image_list    LIBRARIES ${test_libraries} ARGUMENTS "${kwiver_test_data_directory}")
 kwiver_discover_gtests(core video_input_pos           LIBRARIES ${test_libraries} ARGUMENTS "${kwiver_test_data_directory}")
-kwiver_discover_gtests(core video_input_split         LIBRARIES ${test_libraries} ARGUMENTS "${kwiver_test_data_directory}")
->>>>>>> c575db28
+kwiver_discover_gtests(core video_input_split         LIBRARIES ${test_libraries} ARGUMENTS "${kwiver_test_data_directory}")