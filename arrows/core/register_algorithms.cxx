--- conflicted
+++ resolved
@@ -46,12 +46,9 @@
 #include <arrows/core/estimate_canonical_transform.h>
 #include <arrows/core/feature_descriptor_io.h>
 #include <arrows/core/filter_features_magnitude.h>
-<<<<<<< HEAD
 #include <arrows/core/formulate_query_core.h>
-=======
 #include <arrows/core/filter_features_scale.h>
 #include <arrows/core/filter_tracks.h>
->>>>>>> 66e54830
 #include <arrows/core/hierarchical_bundle_adjust.h>
 #include <arrows/core/initialize_cameras_landmarks.h>
 #include <arrows/core/match_features_fundamental_matrix.h>
@@ -240,22 +237,24 @@
     .add_attribute( kwiver::vital::plugin_factory::PLUGIN_ORGANIZATION, "Kitware Inc." )
     ;
 
-<<<<<<< HEAD
+
   fact = vpm.ADD_ALGORITHM( "core", kwiver::arrows::core::formulate_query_core );
   fact->add_attribute( kwiver::vital::plugin_factory::PLUGIN_DESCRIPTION,
                        "Formulate descriptors for later queries." )
-=======
+    .add_attribute( kwiver::vital::plugin_factory::PLUGIN_MODULE_NAME, module_name )
+    .add_attribute( kwiver::vital::plugin_factory::PLUGIN_VERSION, "1.0" )
+    .add_attribute( kwiver::vital::plugin_factory::PLUGIN_ORGANIZATION, "Kitware Inc." )
+    ;
+
+
   fact = vpm.ADD_ALGORITHM( "filter", kwiver::arrows::core::video_input_filter );
   fact->add_attribute( kwiver::vital::plugin_factory::PLUGIN_DESCRIPTION,
                        "A video input that calls another video input and filters the output on "
                        "frame range and other parameters." )
->>>>>>> 66e54830
-    .add_attribute( kwiver::vital::plugin_factory::PLUGIN_MODULE_NAME, module_name )
-    .add_attribute( kwiver::vital::plugin_factory::PLUGIN_VERSION, "1.0" )
-    .add_attribute( kwiver::vital::plugin_factory::PLUGIN_ORGANIZATION, "Kitware Inc." )
-    ;
-<<<<<<< HEAD
-=======
+    .add_attribute( kwiver::vital::plugin_factory::PLUGIN_MODULE_NAME, module_name )
+    .add_attribute( kwiver::vital::plugin_factory::PLUGIN_VERSION, "1.0" )
+    .add_attribute( kwiver::vital::plugin_factory::PLUGIN_ORGANIZATION, "Kitware Inc." )
+    ;
 
 
   fact = vpm.ADD_ALGORITHM( "image_list", kwiver::arrows::core::video_input_image_list );
@@ -291,7 +290,6 @@
     .add_attribute( kwiver::vital::plugin_factory::PLUGIN_ORGANIZATION, "Kitware Inc." )
     ;
 
->>>>>>> 66e54830
 
   fact = vpm.ADD_ALGORITHM( "none", kwiver::arrows::core::dynamic_config_none );
   fact->add_attribute( kwiver::vital::plugin_factory::PLUGIN_DESCRIPTION,
