--- conflicted
+++ resolved
@@ -44,11 +44,6 @@
   add_subdirectory( darknet )
 endif()
 
-<<<<<<< HEAD
-# if python is enabled
-if( KWIVER_ENABLE_PYTHON )
-  kwiver_create_python_plugin_init( arrows )
-=======
 # if burnout is enabled
 if( KWIVER_ENABLE_BURNOUT )
   add_subdirectory( burnout )
@@ -57,5 +52,9 @@
 # if uuid is enabled
 if( KWIVER_ENABLE_UUID )
   add_subdirectory( uuid )
->>>>>>> 9fd5e0b4
+endif()
+
+# if python is enabled
+if( KWIVER_ENABLE_PYTHON )
+  kwiver_create_python_plugin_init( kwiver/arrows )
 endif()