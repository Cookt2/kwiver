--- conflicted
+++ resolved
@@ -253,21 +253,12 @@
       }
       unsigned intr_idx = frame_to_intr_map[(*ts)->frame()];
       double * intr_params_ptr = &camera_intr_params[intr_idx][0];
-<<<<<<< HEAD
-      auto ftsd = std::dynamic_pointer_cast<feature_track_state_data>(ts->data);
-      if( !ftsd || !ftsd->feature )
-      {
-        continue;
-      }
-      vector_2d pt = ftsd->feature->loc();
-=======
       auto fts = std::dynamic_pointer_cast<feature_track_state>(*ts);
       if( !fts || !fts->feature )
       {
         continue;
       }
       vector_2d pt = fts->feature->loc();
->>>>>>> 7d193e28
       problem.AddResidualBlock(create_cost_func(d_->lens_distortion_type,
                                                 pt.x(), pt.y()),
                                loss_func,
