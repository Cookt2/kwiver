# Build / Install plugin containing Ceres algorithm implementations + support
# structures

set( ceres_headers_public
  bundle_adjust.h
  lens_distortion.h
<<<<<<< HEAD
=======
  optimize_cameras.h
  register_algorithms.h
>>>>>>> d45b3ded
  reprojection_error.h
  camera_smoothness.h
  )
set( ceres_headers_private
  options.h
  types.h
  )

kwiver_install_headers(
  SUBDIR     arrows/ceres
  ${ceres_headers_public}
  )

kwiver_install_headers(
  ${CMAKE_CURRENT_BINARY_DIR}/kwiver_algo_ceres_export.h
  NOPATH   SUBDIR     arrows/ceres
  )

set( ceres_sources
  options.cxx
  bundle_adjust.cxx
<<<<<<< HEAD
=======
  optimize_cameras.cxx
  register_algorithms.cxx
  reprojection_error.cxx
>>>>>>> d45b3ded
  types.cxx
  )

kwiver_add_library( kwiver_algo_ceres
  ${ceres_headers_public}
  ${ceres_headers_private}
  ${ceres_sources}
  )
target_link_libraries( kwiver_algo_ceres
  PUBLIC               kwiver_algo_core
  PRIVATE              ceres
  )
if(NOT CERES_USES_MINIGLOG)
  target_link_libraries( kwiver_algo_ceres
    PRIVATE              glog
    )
endif()

algorithms_create_plugin( kwiver_algo_ceres
  register_algorithms.cxx
  )

if (KWIVER_ENABLE_TESTS)
  add_subdirectory(tests)
endif()<|MERGE_RESOLUTION|>--- conflicted
+++ resolved
@@ -4,11 +4,8 @@
 set( ceres_headers_public
   bundle_adjust.h
   lens_distortion.h
-<<<<<<< HEAD
-=======
   optimize_cameras.h
   register_algorithms.h
->>>>>>> d45b3ded
   reprojection_error.h
   camera_smoothness.h
   )
@@ -30,12 +27,9 @@
 set( ceres_sources
   options.cxx
   bundle_adjust.cxx
-<<<<<<< HEAD
-=======
   optimize_cameras.cxx
   register_algorithms.cxx
   reprojection_error.cxx
->>>>>>> d45b3ded
   types.cxx
   )
 
