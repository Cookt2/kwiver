/*ckwg +29
 * Copyright 2015-2018 by Kitware, Inc.
 * All rights reserved.
 *
 * Redistribution and use in source and binary forms, with or without
 * modification, are permitted provided that the following conditions are met:
 *
 *  * Redistributions of source code must retain the above copyright notice,
 *    this list of conditions and the following disclaimer.
 *
 *  * Redistributions in binary form must reproduce the above copyright notice,
 *    this list of conditions and the following disclaimer in the documentation
 *    and/or other materials provided with the distribution.
 *
 *  * Neither name of Kitware, Inc. nor the names of any contributors may be used
 *    to endorse or promote products derived from this software without specific
 *    prior written permission.
 *
 * THIS SOFTWARE IS PROVIDED BY THE COPYRIGHT HOLDERS AND CONTRIBUTORS ``AS IS''
 * AND ANY EXPRESS OR IMPLIED WARRANTIES, INCLUDING, BUT NOT LIMITED TO, THE
 * IMPLIED WARRANTIES OF MERCHANTABILITY AND FITNESS FOR A PARTICULAR PURPOSE
 * ARE DISCLAIMED. IN NO EVENT SHALL THE AUTHORS OR CONTRIBUTORS BE LIABLE FOR
 * ANY DIRECT, INDIRECT, INCIDENTAL, SPECIAL, EXEMPLARY, OR CONSEQUENTIAL
 * DAMAGES (INCLUDING, BUT NOT LIMITED TO, PROCUREMENT OF SUBSTITUTE GOODS OR
 * SERVICES; LOSS OF USE, DATA, OR PROFITS; OR BUSINESS INTERRUPTION) HOWEVER
 * CAUSED AND ON ANY THEORY OF LIABILITY, WHETHER IN CONTRACT, STRICT LIABILITY,
 * OR TORT (INCLUDING NEGLIGENCE OR OTHERWISE) ARISING IN ANY WAY OUT OF THE USE
 * OF THIS SOFTWARE, EVEN IF ADVISED OF THE POSSIBILITY OF SUCH DAMAGE.
 */

/**
 * \file
 * \brief Implementation of Ceres bundle adjustment algorithm
 */

#include "bundle_adjust.h"

#include <iostream>
#include <set>
#include <unordered_set>

#include <vital/io/eigen_io.h>
#include <arrows/ceres/reprojection_error.h>
#include <arrows/ceres/types.h>
#include <arrows/ceres/options.h>
#include <ceres/loss_function.h>

#include <ceres/ceres.h>

using namespace kwiver::vital;

namespace kwiver {
namespace arrows {
namespace ceres {


// ============================================================================
// A class to register callbacks with Ceres
class StateCallback
  : public ::ceres::IterationCallback
{
public:
  explicit StateCallback(bundle_adjust* b = NULL)
    : bap(b) {}

  ::ceres::CallbackReturnType operator() (const ::ceres::IterationSummary& summary)
  {
    return ( bap && !bap->trigger_callback() )
           ? ::ceres::SOLVER_TERMINATE_SUCCESSFULLY
           : ::ceres::SOLVER_CONTINUE;
  }

  bundle_adjust* bap;
};


// ============================================================================
// Private implementation class
class bundle_adjust::priv
  : public solver_options,
    public camera_options
{
public:
  // Constructor
  priv()
  : solver_options(),
    camera_options(),
    verbose(false),
    loss_function_type(TRIVIAL_LOSS),
    loss_function_scale(1.0),
    ceres_callback()
  {
  }

  // verbose output
  bool verbose;
  // the robust loss function type to use
  LossFunctionType loss_function_type;
  // the scale of the loss function
  double loss_function_scale;


  // the input cameras to update in place
  camera_map::map_camera_t cams;
  // the input landmarks to update in place
  landmark_map::map_landmark_t lms;
  // a map from track id to landmark parameters
  std::unordered_map<track_id_t, std::vector<double> > landmark_params;
  // a map from frame number to extrinsic parameters
  std::unordered_map<frame_id_t, std::vector<double> > camera_params;
  // vector of unique camera intrinsic parameters
  std::vector<std::vector<double> > camera_intr_params;
  // a map from frame number to index of unique camera intrinsics in camera_intr_params
  std::unordered_map<frame_id_t, unsigned int> frame_to_intr_map;
  // the ceres callback class
  StateCallback ceres_callback;
};


// ----------------------------------------------------------------------------
// Constructor
bundle_adjust
::bundle_adjust()
: d_(new priv)
{
  attach_logger( "arrows.ceres.bundle_adjust" );
  d_->ceres_callback.bap = this;
}


// Destructor
bundle_adjust
::~bundle_adjust()
{
}


// ----------------------------------------------------------------------------
// Get this algorithm's \link vital::config_block configuration block \endlink
config_block_sptr
bundle_adjust
::get_configuration() const
{
  // get base config from base class
  config_block_sptr config = vital::algo::bundle_adjust::get_configuration();
  config->set_value("verbose", d_->verbose,
                    "If true, write status messages to the terminal showing "
                    "optimization progress at each iteration");
  config->set_value("loss_function_type", d_->loss_function_type,
                    "Robust loss function type to use."
                    + ceres_options< ceres::LossFunctionType >());
  config->set_value("loss_function_scale", d_->loss_function_scale,
                    "Robust loss function scale factor.");

  // get the solver options
  d_->solver_options::get_configuration(config);

  // get the camera configuation options
  d_->camera_options::get_configuration(config);

  return config;
}


// ----------------------------------------------------------------------------
// Set this algorithm's properties via a config block
void
bundle_adjust
::set_configuration(config_block_sptr in_config)
{
  ::ceres::Solver::Options& o = d_->options;
  // Starting with our generated config_block to ensure that assumed values are present
  // An alternative is to check for key presence before performing a get_value() call.
  config_block_sptr config = this->get_configuration();
  config->merge_config(in_config);

  d_->verbose = config->get_value<bool>("verbose",
                                        d_->verbose);
  o.minimizer_progress_to_stdout = d_->verbose;
  o.logging_type = d_->verbose ? ::ceres::PER_MINIMIZER_ITERATION
                               : ::ceres::SILENT;
  typedef ceres::LossFunctionType clf_t;
  d_->loss_function_type = config->get_value<clf_t>("loss_function_type",
                                                    d_->loss_function_type);
  d_->loss_function_scale = config->get_value<double>("loss_function_scale",
                                                      d_->loss_function_scale);

  // set the camera configuation options
  d_->solver_options::set_configuration(config);

  // set the camera configuation options
  d_->camera_options::set_configuration(config);

  if(this->m_callback)
  {
    o.callbacks.clear();
    o.callbacks.push_back(&d_->ceres_callback);
    o.update_state_every_iteration = true;
  }
  else
  {
    o.update_state_every_iteration = false;
  }
}


// ----------------------------------------------------------------------------
// Check that the algorithm's currently configuration is valid
bool
bundle_adjust
::check_configuration(config_block_sptr config) const
{
  std::string msg;
  if( !d_->options.IsValid(&msg) )
  {
    LOG_ERROR( logger(), msg);
    return false;
  }
  return true;
}

class distance_constraint
{
public:
  /// Constructor
  distance_constraint(const double distance_squared)
    : distance_squared_(distance_squared) {}

  template <typename T> bool operator()(
    const T* const pose_0,
    const T* const pose_1,
    T* residuals) const
  {
    const T* center_0 = pose_0 + 3;
    const T* center_1 = pose_1 + 3;
    T dx = center_0[0] - center_1[0];
    T dy = center_0[1] - center_1[1];
    T dz = center_0[2] - center_1[2];

    T dist = dx*dx + dy*dy + dz*dz;

    residuals[0] = (dist - distance_squared_);

    return true;
  }

  /// Cost function factory
  static ::ceres::CostFunction* create(const double distance)
  {
    typedef distance_constraint Self;
    return new ::ceres::AutoDiffCostFunction<Self, 1, 6, 6>(new Self(distance));
  }

  double distance_squared_;
};

/// Optimize the camera and landmark parameters given a set of tracks
void
bundle_adjust
::optimize(camera_map_sptr& cameras,
  landmark_map_sptr& landmarks,
  feature_track_set_sptr tracks,
<<<<<<< HEAD
  sfm_constraints_sptr constraints) const
{
  camera_map_of_<simple_camera_perspective> cams;
  for (auto p : cameras->cameras())
  {
    auto c = std::dynamic_pointer_cast<simple_camera_perspective>(p.second);
    if (c)
    {
      cams.insert(p.first, c);
    }
  }
  auto lms = landmarks->landmarks();
  this->optimize(cams, lms, tracks, {}, {}, constraints);
  landmarks = std::make_shared<simple_landmark_map>(lms);
  cameras = std::make_shared<camera_map_of_<simple_camera_perspective>>(cams);
=======
  sfm_constraints_sptr constriants) const
{
  //both fixed cameras and fixed landmarks are empty for default call.
  std::set<vital::frame_id_t> fixed_cameras;
  std::set<vital::landmark_id_t> fixed_landmarks;
  optimize(cameras, landmarks, tracks, fixed_cameras, fixed_landmarks, constriants);
>>>>>>> 0adf40e3
}


// ----------------------------------------------------------------------------
// Optimize the camera and landmark parameters given a set of tracks
void
bundle_adjust
<<<<<<< HEAD
::optimize(kwiver::vital::camera_map_of_<simple_camera_perspective> &cameras,
           kwiver::vital::landmark_map::map_landmark_t &landmarks,
           vital::feature_track_set_sptr tracks,
           const std::set<vital::frame_id_t>& to_fix_cameras_in,
           const std::set<vital::landmark_id_t>& to_fix_landmarks_in,
           kwiver::vital::sfm_constraints_sptr constraints) const
=======
::optimize(camera_map_sptr& cameras,
           landmark_map_sptr& landmarks,
           feature_track_set_sptr tracks,
           const std::set<vital::frame_id_t>& to_fix_cameras,
           const std::set<vital::landmark_id_t>& to_fix_landmarks,
           sfm_constraints_sptr constriants) const
>>>>>>> 0adf40e3
{
  if(!tracks )
  {
    // TODO throw an exception for missing input data
    return;
  }

  std::unordered_set<vital::frame_id_t> to_fix_cameras;
  for (auto &fid : to_fix_cameras_in)
  {
    to_fix_cameras.insert(fid);
  }

  std::unordered_set<vital::landmark_id_t> to_fix_landmarks;
  for (auto &lid : to_fix_landmarks_in)
  {
    to_fix_landmarks.insert(lid);
  }

  std::set<frame_id_t> fixed_cameras;

  // extract data from containers
  d_->cams = cameras.cameras();
  d_->lms = landmarks;

  // Extract the landmark locations into a mutable map
  d_->landmark_params.clear();
  for(const landmark_map::map_landmark_t::value_type& lm : d_->lms)
  {
    landmark_id_t lm_id = lm.first;

    if (d_->landmark_params.find(lm_id) == d_->landmark_params.end())
    {
      vector_3d loc = lm.second->loc();
      d_->landmark_params[lm_id] = std::vector<double>(loc.data(), loc.data() + 3);
    }
  }

  typedef std::unordered_map<track_id_t, std::vector<double> > lm_param_map_t;
  typedef std::unordered_map<frame_id_t, std::vector<double> > cam_param_map_t;

  d_->camera_params.clear();
  d_->camera_intr_params.clear();
  d_->frame_to_intr_map.clear();

  // Extract the raw camera parameter into the provided maps
  d_->extract_camera_parameters(d_->cams,
                                d_->camera_params,
                                d_->camera_intr_params,
                                d_->frame_to_intr_map);

  // the Ceres solver problem
  ::ceres::Problem problem;

  // enumerate the intrinsics held constant
  std::vector<int> constant_intrinsics = d_->enumerate_constant_intrinsics();

  // Create the loss function to use
  ::ceres::LossFunction* loss_func
      = LossFunctionFactory(d_->loss_function_type,
                            d_->loss_function_scale);
  bool loss_func_used = false;

  // Add the residuals for each relevant observation
  std::set<unsigned int> used_intrinsics;

  for (const auto & lm : d_->lms)
  {
    const auto lm_id = lm.first;
    bool lm_visible_in_variable_camera = false;
    //lowest index track is landmark id

    auto t = tracks->get_track(lm_id);
    if (!t)
    {
      continue;
    }

    auto lm_itr = d_->landmark_params.find(lm_id);
    // skip this track if the landmark is not in the set to optimize
    if (lm_itr == d_->landmark_params.end())
    {
      continue;
    }
    for (auto ts: *t)
    {
      if (to_fix_cameras.find(ts->frame()) == to_fix_cameras.end())
      {
        //this landmark is viewed in a variable camera.  So include it in the state to estimate.
        lm_visible_in_variable_camera = true;
        break;
      }
    }

    if (!lm_visible_in_variable_camera)
    {
      //this landmark is not visible in a variable camera, so no need to add measurements for it.
      continue;
    }

    int num_fixed_cameras_this_lm = 0;
    //lowest index track is landmark id

    bool fixed_landmark = to_fix_landmarks.find(lm_id) != to_fix_landmarks.end();

    for (auto ts : *t)
    {
      auto cam_itr = d_->camera_params.find(ts->frame());
      if (cam_itr == d_->camera_params.end())
      {
        continue;
      }

      bool fixed_camera = to_fix_cameras.find(cam_itr->first) != to_fix_cameras.end();

      if (fixed_landmark && fixed_camera)
      {
        //skip this measurement because it involves both a fixed camera and fixed landmark.
        //It could influence the intrinsics but we will ignore that for speed.
        continue;
      }

      auto fts = std::dynamic_pointer_cast<feature_track_state>(ts);
      if (!fts || !fts->feature)
      {
        continue;
      }
      if (!fts->inlier)
      {
        continue; // feature is not an inlier so don't use it in ba.
      }

      if (fixed_camera)
      {
        ++num_fixed_cameras_this_lm;
        if (num_fixed_cameras_this_lm > 4)
        {
          continue;
        }
      }

      unsigned intr_idx = d_->frame_to_intr_map[fts->frame()];
      double * intr_params_ptr = &d_->camera_intr_params[intr_idx][0];
      used_intrinsics.insert(intr_idx);
      vector_2d pt = fts->feature->loc();
      problem.AddResidualBlock(create_cost_func(d_->lens_distortion_type,
        pt.x(), pt.y()),
        loss_func,
        intr_params_ptr,
        &cam_itr->second[0],
        &lm_itr->second[0]);

      loss_func_used = true;

    }
  }

  //fix all the cameras in the to_fix_cameras list
  for (auto tfc : to_fix_cameras)
  {
    auto cam_itr = d_->camera_params.find(tfc);
    if (cam_itr == d_->camera_params.end())
    {
      continue;
    }
    double *state_ptr = &cam_itr->second[0];
    if (problem.HasParameterBlock(state_ptr))
    {
      problem.SetParameterBlockConstant(state_ptr);
      fixed_cameras.insert(tfc);
    }
  }

  std::set<landmark_id_t> fixed_landmarks;
  //fix all the landmarks in the to_fix_landmarks list
  for (auto tfl: to_fix_landmarks)
  {
    auto lm_id = tfl;

    auto lm_itr = d_->landmark_params.find(lm_id);
    if (lm_itr == d_->landmark_params.end())
    {
      continue;
    }
    double *state_ptr = &lm_itr->second[0];
    if (problem.HasParameterBlock(state_ptr))
    {
      problem.SetParameterBlockConstant(state_ptr);
      fixed_landmarks.insert(tfl);
    }
  }

  int num_position_priors_applied =
    d_->add_position_prior_cost(problem, d_->camera_params, constraints);

  if (num_position_priors_applied < 3)
  {
    //gauge fixing code
    if (fixed_cameras.size() == 0 && fixed_landmarks.size() < 3)
    {
      //If no cameras are fixed, find the first camera and fix it.
      for (auto &fix : d_->camera_params)
      {
        auto fixed_fid = fix.first;
        auto state = &fix.second[0];
        if (problem.HasParameterBlock(state))
        {
          problem.SetParameterBlockConstant(state);
          fixed_cameras.insert(fixed_fid);
          break;
        }
      }
    }

    if (fixed_cameras.size() == 1 && fixed_landmarks.empty())
    {
      //add measurement between the one fixed camera and another arbitrary camera to fix the scale
      auto cam_itr_0 = d_->camera_params.find(*fixed_cameras.begin());
      //get another arbitrary camera
      bool scale_locking_camera_found = false;
      auto cam_itr_1 = d_->camera_params.begin();
      for (; cam_itr_1 != d_->camera_params.end(); ++cam_itr_1)
      {
        if (cam_itr_1->first != cam_itr_0->first && problem.HasParameterBlock(&cam_itr_1->second[0]))
        {
          scale_locking_camera_found = true;
          break;
        }
      }

      if (scale_locking_camera_found)
      {
        double *param0 = &cam_itr_0->second[0];
        double *param1 = &cam_itr_1->second[0];
        double dx = param0[3] - param1[3];
        double dy = param0[4] - param1[4];
        double dz = param0[5] - param1[5];
        double distance_squared = dx*dx + dy*dy + dz*dz;
        int num_residuals = problem.NumResiduals();

        auto dist_loss = new ::ceres::ScaledLoss(NULL, num_residuals, ::ceres::Ownership::TAKE_OWNERSHIP);
        problem.AddResidualBlock(distance_constraint::create(distance_squared), dist_loss, param0, param1);
      }
    }
  }

  const unsigned int ndp = num_distortion_params(d_->lens_distortion_type);
  for (const unsigned int idx : used_intrinsics)
  {
    std::vector<double>& cip = d_->camera_intr_params[idx];
    // apply the constraints
    if (constant_intrinsics.size() > 4 + ndp)
    {
      // set all parameters in the block constant
      problem.SetParameterBlockConstant(&cip[0]);
    }
    else if (!constant_intrinsics.empty())
    {
      // set a subset of parameters in the block constant
      problem.SetParameterization(&cip[0],
        new ::ceres::SubsetParameterization(5 + ndp, constant_intrinsics));
    }
  }

  // Add camera path regularization residuals
  d_->add_camera_path_smoothness_cost(problem, d_->camera_params);

  // Add camera path regularization residuals
  d_->add_forward_motion_damping_cost(problem, d_->camera_params, d_->frame_to_intr_map);

  // If the loss function was added to a residual block, ownership was
  // transfered.  If not then we need to delete it.
  if(loss_func && !loss_func_used)
  {
    delete loss_func;
  }

  ::ceres::Solver::Summary summary;
  ::ceres::Solve(d_->options, &problem, &summary);
  if( d_->verbose )
  {
    LOG_DEBUG(logger(), "Ceres Full Report:\n" << summary.FullReport());
  }

  // Update the landmarks with the optimized values
  for(const lm_param_map_t::value_type& lmp : d_->landmark_params)
  {
    auto& lmi = std::static_pointer_cast<landmark_d>(d_->lms[lmp.first]);
    lmi->set_loc(Eigen::Map<const vector_3d>(&lmp.second[0]));
  }

  // Update the cameras with the optimized values
  d_->update_camera_parameters(d_->cams, d_->camera_params,
                               d_->camera_intr_params, d_->frame_to_intr_map);
  cameras.set_from_base_camera_map(d_->cams);
}


// ----------------------------------------------------------------------------
// Set a callback function to report intermediate progress
void
bundle_adjust
::set_callback(callback_t cb)
{
  kwiver::vital::algo::bundle_adjust::set_callback(cb);
  ::ceres::Solver::Options& o = d_->options;
  if(this->m_callback)
  {
    o.callbacks.clear();
    o.callbacks.push_back(&d_->ceres_callback);
    o.update_state_every_iteration = true;
  }
  else
  {
    o.update_state_every_iteration = false;
  }
}


// ----------------------------------------------------------------------------
// This function is called by a Ceres callback to trigger a kwiver callback
bool
bundle_adjust
::trigger_callback()
{
  if(this->m_callback)
  {
    // Update the landmarks with the optimized values
    typedef std::map<track_id_t, std::vector<double> > lm_param_map_t;
    for(const lm_param_map_t::value_type& lmp : d_->landmark_params)
    {
      auto& lmi = d_->lms[lmp.first];
      auto updated_lm = std::make_shared<landmark_d>(*lmi);
      updated_lm->set_loc(Eigen::Map<const vector_3d>(&lmp.second[0]));
      lmi = updated_lm;
    }
    landmark_map_sptr landmarks = std::make_shared<simple_landmark_map>(d_->lms);

    // Update the cameras with the optimized values
    d_->update_camera_parameters(d_->cams, d_->camera_params,
                                 d_->camera_intr_params, d_->frame_to_intr_map);
    camera_map_sptr cameras = std::make_shared<simple_camera_map>(d_->cams);

    return this->m_callback(cameras, landmarks,nullptr);
  }
  return true;
}


} // end namespace ceres
} // end namespace arrows
} // end namespace kwiver<|MERGE_RESOLUTION|>--- conflicted
+++ resolved
@@ -260,7 +260,6 @@
 ::optimize(camera_map_sptr& cameras,
   landmark_map_sptr& landmarks,
   feature_track_set_sptr tracks,
-<<<<<<< HEAD
   sfm_constraints_sptr constraints) const
 {
   camera_map_of_<simple_camera_perspective> cams;
@@ -276,14 +275,6 @@
   this->optimize(cams, lms, tracks, {}, {}, constraints);
   landmarks = std::make_shared<simple_landmark_map>(lms);
   cameras = std::make_shared<camera_map_of_<simple_camera_perspective>>(cams);
-=======
-  sfm_constraints_sptr constriants) const
-{
-  //both fixed cameras and fixed landmarks are empty for default call.
-  std::set<vital::frame_id_t> fixed_cameras;
-  std::set<vital::landmark_id_t> fixed_landmarks;
-  optimize(cameras, landmarks, tracks, fixed_cameras, fixed_landmarks, constriants);
->>>>>>> 0adf40e3
 }
 
 
@@ -291,21 +282,12 @@
 // Optimize the camera and landmark parameters given a set of tracks
 void
 bundle_adjust
-<<<<<<< HEAD
 ::optimize(kwiver::vital::camera_map_of_<simple_camera_perspective> &cameras,
            kwiver::vital::landmark_map::map_landmark_t &landmarks,
            vital::feature_track_set_sptr tracks,
            const std::set<vital::frame_id_t>& to_fix_cameras_in,
            const std::set<vital::landmark_id_t>& to_fix_landmarks_in,
            kwiver::vital::sfm_constraints_sptr constraints) const
-=======
-::optimize(camera_map_sptr& cameras,
-           landmark_map_sptr& landmarks,
-           feature_track_set_sptr tracks,
-           const std::set<vital::frame_id_t>& to_fix_cameras,
-           const std::set<vital::landmark_id_t>& to_fix_landmarks,
-           sfm_constraints_sptr constriants) const
->>>>>>> 0adf40e3
 {
   if(!tracks )
   {
