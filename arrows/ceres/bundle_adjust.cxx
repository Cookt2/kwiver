--- conflicted
+++ resolved
@@ -289,17 +289,6 @@
       {
         continue;
       }
-<<<<<<< HEAD
-      auto ftsd = std::dynamic_pointer_cast<feature_track_state_data>(ts->data);
-      if( !ftsd || !ftsd->feature )
-      {
-        continue;
-      }
-      unsigned intr_idx = d_->frame_to_intr_map[ts->frame_id];
-      double * intr_params_ptr = &d_->camera_intr_params[intr_idx][0];
-      used_intrinsics.insert(intr_idx);
-      vector_2d pt = ftsd->feature->loc();
-=======
       auto fts = std::dynamic_pointer_cast<feature_track_state>(*ts);
       if( !fts || !fts->feature )
       {
@@ -309,7 +298,6 @@
       double * intr_params_ptr = &d_->camera_intr_params[intr_idx][0];
       used_intrinsics.insert(intr_idx);
       vector_2d pt = fts->feature->loc();
->>>>>>> 7d193e28
       problem.AddResidualBlock(create_cost_func(d_->lens_distortion_type,
                                                 pt.x(), pt.y()),
                                loss_func,
