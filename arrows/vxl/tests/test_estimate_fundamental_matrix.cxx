--- conflicted
+++ resolved
@@ -128,17 +128,10 @@
   std::vector<vector_2d> pts1, pts2;
   for(unsigned int i=0; i<trks.size(); ++i)
   {
-<<<<<<< HEAD
-    auto data1 = std::dynamic_pointer_cast<feature_track_state_data>(trks[i]->find(frame1)->data);
-    auto data2 = std::dynamic_pointer_cast<feature_track_state_data>(trks[i]->find(frame2)->data);
-    pts1.push_back(data1->feature->loc());
-    pts2.push_back(data2->feature->loc());
-=======
     auto fts1 = std::dynamic_pointer_cast<feature_track_state>(*trks[i]->find(frame1));
     auto fts2 = std::dynamic_pointer_cast<feature_track_state>(*trks[i]->find(frame2));
     pts1.push_back(fts1->feature->loc());
     pts2.push_back(fts2->feature->loc());
->>>>>>> 7d193e28
   }
 
   // print the epipolar distances using this essential matrix
@@ -203,17 +196,10 @@
   std::vector<vector_2d> pts1, pts2;
   for(unsigned int i=0; i<trks.size(); ++i)
   {
-<<<<<<< HEAD
-    auto data1 = std::dynamic_pointer_cast<feature_track_state_data>(trks[i]->find(frame1)->data);
-    auto data2 = std::dynamic_pointer_cast<feature_track_state_data>(trks[i]->find(frame2)->data);
-    pts1.push_back(data1->feature->loc());
-    pts2.push_back(data2->feature->loc());
-=======
     auto fts1 = std::dynamic_pointer_cast<feature_track_state>(*trks[i]->find(frame1));
     auto fts2 = std::dynamic_pointer_cast<feature_track_state>(*trks[i]->find(frame2));
     pts1.push_back(fts1->feature->loc());
     pts2.push_back(fts2->feature->loc());
->>>>>>> 7d193e28
   }
 
   print_epipolar_distances(true_F->matrix(), pts1, pts2);
