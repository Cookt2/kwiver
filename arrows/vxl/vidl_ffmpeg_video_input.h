/*ckwg +29
 * Copyright 2016-2018 by Kitware, Inc.
 * All rights reserved.
 *
 * Redistribution and use in source and binary forms, with or without
 * modification, are permitted provided that the following conditions are met:
 *
 *  * Redistributions of source code must retain the above copyright notice,
 *    this list of conditions and the following disclaimer.
 *
 *  * Redistributions in binary form must reproduce the above copyright notice,
 *    this list of conditions and the following disclaimer in the documentation
 *    and/or other materials provided with the distribution.
 *
 *  * Neither name of Kitware, Inc. nor the names of any contributors may be used
 *    to endorse or promote products derived from this software without specific
 *    prior written permission.
 *
 * THIS SOFTWARE IS PROVIDED BY THE COPYRIGHT HOLDERS AND CONTRIBUTORS "AS IS"
 * AND ANY EXPRESS OR IMPLIED WARRANTIES, INCLUDING, BUT NOT LIMITED TO, THE
 * IMPLIED WARRANTIES OF MERCHANTABILITY AND FITNESS FOR A PARTICULAR PURPOSE
 * ARE DISCLAIMED. IN NO EVENT SHALL THE AUTHORS OR CONTRIBUTORS BE LIABLE FOR
 * ANY DIRECT, INDIRECT, INCIDENTAL, SPECIAL, EXEMPLARY, OR CONSEQUENTIAL
 * DAMAGES (INCLUDING, BUT NOT LIMITED TO, PROCUREMENT OF SUBSTITUTE GOODS OR
 * SERVICES; LOSS OF USE, DATA, OR PROFITS; OR BUSINESS INTERRUPTION) HOWEVER
 * CAUSED AND ON ANY THEORY OF LIABILITY, WHETHER IN CONTRACT, STRICT LIABILITY,
 * OR TORT (INCLUDING NEGLIGENCE OR OTHERWISE) ARISING IN ANY WAY OUT OF THE USE
 * OF THIS SOFTWARE, EVEN IF ADVISED OF THE POSSIBILITY OF SUCH DAMAGE.
 */

/**
 * \file
 * \brief Header file for video input using VXL methods.
 */

#ifndef KWIVER_ARROWS_VXL_VIDL_FFMPEG_VIDEO_INPUT_H
#define KWIVER_ARROWS_VXL_VIDL_FFMPEG_VIDEO_INPUT_H

#include <vital/algo/video_input.h>

#include <arrows/vxl/kwiver_algo_vxl_export.h>


namespace kwiver {
namespace arrows {
namespace vxl {

/// Video input using VXL vidl ffmpeg services.
// ----------------------------------------------------------------
/**
 * This class implements a video input algorithm using the VXL vidl
 * ffmpeg video services.
 *
 */
class KWIVER_ALGO_VXL_EXPORT vidl_ffmpeg_video_input
  : public vital::algorithm_impl < vidl_ffmpeg_video_input, vital::algo::video_input >
{
public:
  /// Constructor
  vidl_ffmpeg_video_input();
  virtual ~vidl_ffmpeg_video_input();

  /// Get this algorithm's \link vital::config_block configuration block \endlink
  virtual vital::config_block_sptr get_configuration() const;

  /// Set this algorithm's properties via a config block
  virtual void set_configuration(vital::config_block_sptr config);

  /// Check that the algorithm's currently configuration is valid
  virtual bool check_configuration(vital::config_block_sptr config) const;

  virtual void open( std::string video_name );
  virtual void close();

  virtual bool end_of_video() const;
  virtual bool good() const;
  virtual bool seekable() const;
  virtual size_t num_frames() const;

  virtual bool next_frame( kwiver::vital::timestamp& ts,
                           uint32_t timeout = 0 );

<<<<<<< HEAD
  virtual double frame_rate();

=======
  virtual bool seek_frame( kwiver::vital::timestamp& ts,
                           kwiver::vital::timestamp::frame_t frame_number,
                           uint32_t timeout = 0 );

  virtual kwiver::vital::timestamp frame_timestamp() const;
>>>>>>> 43600970
  virtual kwiver::vital::image_container_sptr frame_image();
  virtual kwiver::vital::metadata_vector frame_metadata();
  virtual kwiver::vital::metadata_map_sptr metadata_map();

private:
  /// private implementation class
  class priv;
  const std::unique_ptr<priv> d;
};

} } } // end namespace

#endif // KWIVER_ARROWS_VXL_VIDL_FFMPEG_VIDEO_INPUT_H<|MERGE_RESOLUTION|>--- conflicted
+++ resolved
@@ -80,16 +80,14 @@
   virtual bool next_frame( kwiver::vital::timestamp& ts,
                            uint32_t timeout = 0 );
 
-<<<<<<< HEAD
   virtual double frame_rate();
 
-=======
   virtual bool seek_frame( kwiver::vital::timestamp& ts,
                            kwiver::vital::timestamp::frame_t frame_number,
                            uint32_t timeout = 0 );
 
   virtual kwiver::vital::timestamp frame_timestamp() const;
->>>>>>> 43600970
+
   virtual kwiver::vital::image_container_sptr frame_image();
   virtual kwiver::vital::metadata_vector frame_metadata();
   virtual kwiver::vital::metadata_map_sptr metadata_map();
