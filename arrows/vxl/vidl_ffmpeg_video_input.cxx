/*ckwg +29
 * Copyright 2016-2018 by Kitware, Inc.
 * All rights reserved.
 *
 * Redistribution and use in source and binary forms, with or without
 * modification, are permitted provided that the following conditions are met:
 *
 *  * Redistributions of source code must retain the above copyright notice,
 *    this list of conditions and the following disclaimer.
 *
 *  * Redistributions in binary form must reproduce the above copyright notice,
 *    this list of conditions and the following disclaimer in the documentation
 *    and/or other materials provided with the distribution.
 *
 *  * Neither name of Kitware, Inc. nor the names of any contributors may be used
 *    to endorse or promote products derived from this software without specific
 *    prior written permission.
 *
 * THIS SOFTWARE IS PROVIDED BY THE COPYRIGHT HOLDERS AND CONTRIBUTORS "AS IS"
 * AND ANY EXPRESS OR IMPLIED WARRANTIES, INCLUDING, BUT NOT LIMITED TO, THE
 * IMPLIED WARRANTIES OF MERCHANTABILITY AND FITNESS FOR A PARTICULAR PURPOSE
 * ARE DISCLAIMED. IN NO EVENT SHALL THE AUTHORS OR CONTRIBUTORS BE LIABLE FOR
 * ANY DIRECT, INDIRECT, INCIDENTAL, SPECIAL, EXEMPLARY, OR CONSEQUENTIAL
 * DAMAGES (INCLUDING, BUT NOT LIMITED TO, PROCUREMENT OF SUBSTITUTE GOODS OR
 * SERVICES; LOSS OF USE, DATA, OR PROFITS; OR BUSINESS INTERRUPTION) HOWEVER
 * CAUSED AND ON ANY THEORY OF LIABILITY, WHETHER IN CONTRACT, STRICT LIABILITY,
 * OR TORT (INCLUDING NEGLIGENCE OR OTHERWISE) ARISING IN ANY WAY OUT OF THE USE
 * OF THIS SOFTWARE, EVEN IF ADVISED OF THE POSSIBILITY OF SUCH DAMAGE.
 */

/**
 * \file
 * \brief Implementation file for video input using VXL methods.
 */

#include "vidl_ffmpeg_video_input.h"

#include <vital/types/timestamp.h>
#include <vital/exceptions/io.h>
#include <vital/exceptions/metadata.h>
#include <vital/exceptions/video.h>
#include <vital/util/tokenize.h>
#include <vital/klv/convert_metadata.h>
#include <vital/klv/misp_time.h>
#include <vital/klv/klv_data.h>

#include <arrows/vxl/image_container.h>

#include <vidl/vidl_config.h>
#include <vidl/vidl_ffmpeg_istream.h>
#include <vidl/vidl_convert.h>

#include <kwiversys/SystemTools.hxx>

#include <mutex>
#include <memory>
#include <vector>
#include <sstream>
#include <chrono>


namespace kwiver {
namespace arrows {
namespace vxl {

// ---------------------------------------------------------------------------------------
// Private implementation class
class vidl_ffmpeg_video_input::priv
{
public:
  /// Constructor
  priv()
    : c_start_at_frame( 0 ),
      c_stop_after_frame( 0 ),
      c_frame_skip( 1 ),
      c_time_source( "start_at_0" ),
      c_time_scan_frame_limit( 100 ),
      c_use_metadata( true ),
      d_have_frame( false ),
      d_at_eov( false ),
      d_frame_advanced( false ),
      d_num_frames( 0 ),
      d_have_frame_time( false ),
      d_have_abs_frame_time( false ),
      d_have_metadata( false ),
      d_is_seekable( false ),
      d_have_loop_vars( false ),
      pts_of_meta_ts( 0.0 ),
      meta_ts( 0 ),
      d_frame_time( 0 ),
      d_frame_number( 1 )
  { }


  vidl_ffmpeg_istream d_video_stream;
  vital::logger_handle_t d_logger; // for logging in priv methods

  // Configuration values
  unsigned int c_start_at_frame;
  unsigned int c_stop_after_frame;
  unsigned int c_frame_skip;
  std::string  c_time_source; // default sources string
  std::vector< std::string >  c_time_source_list;
  int c_time_scan_frame_limit; // number of frames to scan looking for time

  /**
   * If this is set then we ignore any metadata included in the video stream.
   */
  bool c_use_metadata;

  // local state
  bool d_have_frame;
  bool d_at_eov;
  bool d_frame_advanced;

  /**
   * This holds the number of frames in the video. If it is set to -2 it means
   * this number still needs to be calculated.
   */
  size_t d_num_frames;

  /**
   * Storage for the metadata map.
   */
  vital::metadata_map::map_metadata_t d_metadata_map;

  /**
   * This is set to indicate that we can supply a frame time of some
   * form. If this is false, the output timestamp will not have a time
   * set. This also is used to report the HAS_FRAME_TIME capability.
   */
  bool d_have_frame_time;

  /**
   * This is set to indicate that we can supply an absolute frame time
   * rather than a relative frame time. This value is used to report
   * the HAS_ABSOLUTE_FRAME_TIME capability.
   */
  bool d_have_abs_frame_time;

  /**
   * This is set to indicate we can supply video metadata and is used
   * to report the HAS_METADATA capability.
   */
  bool d_have_metadata;

  /**
   * This is set to indicate the video stream is seekable by frame and is used
   * to report the IS_SEEKABLE capability.
   */
  bool d_is_seekable;

  /**
   * This is set to indicate that any variables that require a pass through the
   * video like the number of frames or the metadata map have already been
   * determined.
   */
  bool d_have_loop_vars;

  double pts_of_meta_ts;            // probably seconds
  vital::time_usec_t meta_ts; // time in usec

  // used to create timestamp output
  vital::time_usec_t d_frame_time; // usec
  vital::frame_id_t d_frame_number;

  std::string video_path; // name of video we opened

  std::deque<uint8_t> md_buffer; // working buffer for metadata stream

  kwiver::vital::convert_metadata converter; // metadata converter object

  static std::mutex s_open_mutex;


  // =====================================================================================
  /*
   * @brief Process metadata byte stream.
   *
   * This method adds the supplied bytes to the metadata buffer and
   * then tests to see if we have collected enough bytes to make a
   * full metadata packet. If not, then we just return, leaving any
   * current metadata as it was.
   *
   * If a complete klv packet has been received, it is processed and
   * the existing metadata collection is added to the current list of
   * metadata packets.
   *
   * @param curr_md Stream of metadata bytes.
   *
   * @return the processed metadata. If there is no metadata it returns an
   *         empty metadata vector.
   */
  kwiver::vital::metadata_vector process_metadata( std::deque<uint8_t> const& curr_md )
  {
    kwiver::vital::metadata_vector retval;

    // Add new metadata to the end of current metadata stream
    md_buffer.insert(md_buffer.end(), curr_md.begin(), curr_md.end());
    kwiver::vital::klv_data klv_packet;

    // If we have collected enough of the stream to make a KLV packet
    while ( klv_pop_next_packet( md_buffer, klv_packet ) )
    {
      auto meta = std::make_shared<kwiver::vital::metadata>();

      try
      {
        converter.convert( klv_packet, *(meta) );
      }
      catch ( kwiver::vital::metadata_exception const& e )
      {
        LOG_WARN( this->d_logger, "Metadata exception: " << e.what() );
        continue;
      }

      // If the metadata was even partially decided, then add to the list.
      if ( ! meta->empty() )
      {
        kwiver::vital::timestamp ts;
        ts.set_frame( this->d_frame_number );

        if ( this->d_have_frame_time )
        {
          ts.set_time_usec( this->d_frame_time );
        }

        meta->set_timestamp( ts );

        meta->add( NEW_METADATA_ITEM( vital::VITAL_META_VIDEO_URI,
                                      video_path ) );
        retval.push_back( meta );
      } // end valid metadata packet.
    } // end while

    // if no metadata from the stream, add a basic metadata item
    // containing video name and timestamp
    if ( retval.empty() )
    {
      auto meta = std::make_shared<kwiver::vital::metadata>();
      kwiver::vital::timestamp ts;
      ts.set_frame(this->d_frame_number);

      if (this->d_have_frame_time)
      {
        ts.set_time_usec(this->d_frame_time);
      }

      meta->set_timestamp(ts);

      meta->add(NEW_METADATA_ITEM(vital::VITAL_META_VIDEO_URI,
        video_path));

      retval.push_back(meta);
    }

    return retval;
  }


  // -------------------------------------------------------------------------------------
  /*
   * @brief Initialize timestamp for video.
   *
   * This method initializes the timestamp at the start of a video,
   * since we need a timestamp for the first frame. It scans ahead in
   * the input stream until it gets a time marker of the specified
   * type.
   *
   * @return \b true if timestamp has been determined.
   */
  bool init_timestamp( std::string time_source )
  {
    bool retval( true );

    meta_ts = 0.0;
    if ( ! this->d_video_stream.advance() )
    {
      return false;
    }

    // Determine which option has been selected to generate frame time;
    d_have_frame_time = true;

    if ( time_source == "misp" )
    {
      retval = misp_time();
    }
    else if ( time_source == "klv0601" )
    {
      retval = klv_time( kwiver::vital::convert_metadata::MISB_0601 );
    }
    else if ( time_source == "klv0104" )
    {
      retval = klv_time( kwiver::vital::convert_metadata::MISB_0104 );
    }
    else if ( time_source == "start_at_0" )
    {
      retval = start_at_0_time();
    }
    else if ( time_source == "current" )
    {
      retval = current_time();
    }
    else if ( time_source == "none" )
    {
      d_have_frame_time = false;
      return true;              // optimized return
    }
    else
    {
      std::stringstream str;
      str <<  "Unknown time source specified \"" << time_source << "\".";
      throw kwiver::vital::video_config_exception( str.str() );
    }

    // If we have located a start time in the video, save the PTS for
    // that point in the video. The video should be left positioned
    // where the time was located. We will get the PTS of a frame and,
    // using this pts_of_meta_ts, be able to adjust the time we got
    // from the metadata correctly.
    if (meta_ts != 0)
    {
      pts_of_meta_ts = d_video_stream.current_pts();
      d_frame_time = meta_ts;
    }

    // Tried seeking to the beginning but some videos don't
    // want to seek, even to the start.  So reload the video.
    {
      std::lock_guard< std::mutex > lock( s_open_mutex );
      d_video_stream.open( this->video_path ); // Calls close on current video
    }

    if ( ! d_video_stream.advance() )
    {
      retval = false;
    }

<<<<<<< HEAD
    // if, after advancing, the PTS is still zero, then we can not
    // establish a relative time reference
    d_have_frame_time = ( 0 != d_video_stream.current_pts() );
=======
    // Clear any old metadata
    metadata_collection.clear();
>>>>>>> bbc72a18

    return retval;
  } // init_timestamp

  // -------------------------------------------------------------------------------------
  bool misp_time()
  {
    int frame_count( c_time_scan_frame_limit );
    bool retval(false);
    int64_t ts = 0;

    do
    {
      std::vector< unsigned char > pkt_data = d_video_stream.current_packet_data();

      if ( kwiver::vital::find_MISP_microsec_time(  pkt_data, ts ) )
      {
        meta_ts = ts; // in usec
        LOG_DEBUG( this->d_logger, "Found MISP frame time:" << meta_ts );

        d_have_abs_frame_time = true;
        retval = true;
      }
    }
    while ( ( meta_ts == 0.0 )
            && d_video_stream.advance()
            && (( c_time_scan_frame_limit == 0) || frame_count-- ));

    return retval;
  } // misp_time

  // -------------------------------------------------------------------------------------
  bool start_at_0_time()
  {
    meta_ts = 0;
    d_have_abs_frame_time = true;

    return true;
  } // start_at_0_time

  // -------------------------------------------------------------------------------------
  bool current_time()
  {
    using namespace std::chrono;
    auto current_time = system_clock::now();
    auto current_time_ms = time_point_cast<microseconds>(current_time);

    meta_ts = current_time_ms.time_since_epoch().count();

    d_have_abs_frame_time = true;

    return true;
  } // current_time

  // -------------------------------------------------------------------------------------
  bool klv_time( std::string type )
  {
    using namespace kwiver::vital;

    int frame_count( c_time_scan_frame_limit );
    bool retval(false);

    do
    {
      // skip ahead until we get some metadata
      if ( d_video_stream.current_metadata().empty() )
      {
        continue;
      }

      //It might be more accurate to get the second unique timestamp instead of the first
      std::deque< vxl_byte > curr_md = d_video_stream.current_metadata();
      auto klv_metadata = process_metadata( curr_md );
      if ( klv_metadata.size() > 0 )
      {
        // A metadata collection was created
        // check to see if it is of the desired type.
        std::string collection_type;
        for( auto meta : klv_metadata )
        {
          // Test to see if the collection is from the specified standard (0104/0601)
          if (meta->has( VITAL_META_METADATA_ORIGIN ) )
          {
            collection_type = meta->find( VITAL_META_METADATA_ORIGIN ).as_string();

            if (type == collection_type)
            {
              if (meta->has( VITAL_META_UNIX_TIMESTAMP ) )
              {
                // Get unix timestamp as usec
                meta_ts = meta->find( VITAL_META_UNIX_TIMESTAMP ).as_uint64();

                LOG_DEBUG( this->d_logger, "Found initial " << type <<
                           " timestamp: " << meta_ts );

                d_have_abs_frame_time = true;
                retval = true;
              } // has time element
            } // correct metadata type
          } // has metadata origin
        } // foreach over all metadata packets
      } // end if processed metadata collection
    }
    while ( ( meta_ts == 0 )
            && d_video_stream.advance()
            && ( (c_time_scan_frame_limit == 0) || frame_count-- ) );

    return retval;
  } // klv_time

  // -------------------------------------------------------------------------------------
  void push_metadata_to_map(vital::timestamp::frame_t fn)
  {
    if (fn >= c_start_at_frame &&
        (c_stop_after_frame == 0 || fn <= c_stop_after_frame) &&
        c_use_metadata)
    {
      auto curr_md = d_video_stream.current_metadata();
      auto metadata = process_metadata( curr_md );
      if ( metadata.size() > 0 )
      {
        std::pair<vital::timestamp::frame_t, vital::metadata_vector>
          el(fn, metadata);
        d_metadata_map.insert( el );
      }
    }
  }

  // -------------------------------------------------------------------------------------
  void process_loop_dependencies()
  {
    // is stream open?
    if ( ! d_video_stream.is_open() )
    {
      throw vital::file_not_read_exception( video_path, "Video not open" );
    }

    if ( !d_have_loop_vars )
    {
      if ( d_video_stream.is_seekable() )
      {
        std::lock_guard< std::mutex > lock( s_open_mutex );

        d_num_frames = d_frame_number;

        // Add metadata for current frame
        push_metadata_to_map(d_num_frames);

        // Advance video stream to end
        while ( d_video_stream.advance() )
        {
          d_num_frames++;
          if ( (d_num_frames - 1) % c_frame_skip == 0 )
          {
            push_metadata_to_map(d_num_frames);
          }
        }

        // Close and reopen to reset
        d_video_stream.open( video_path );

        // Advance back to original frame number
        unsigned int frame_num = 0;
        while ( frame_num < d_frame_number &&
                d_video_stream.advance() )
        {
          ++frame_num;
          if ((frame_num - 1) % c_frame_skip == 0 )
          {
            push_metadata_to_map(frame_num);
          }
        }
      }

      d_have_loop_vars = true;
    }
  }

}; // end of internal class.

// static open interlocking mutex
std::mutex vidl_ffmpeg_video_input::priv::s_open_mutex;


// =======================================================================================
vidl_ffmpeg_video_input
::vidl_ffmpeg_video_input()
  : d( new priv() )
{
  attach_logger( "arrows.vxl.video_input" ); // get appropriate logger
  d->d_logger = this->logger();
}


vidl_ffmpeg_video_input
::~vidl_ffmpeg_video_input()
{
  d->d_video_stream.close( );
}


// ---------------------------------------------------------------------------------------
// Get this algorithm's \link vital::config_block configuration block \endlink
vital::config_block_sptr
vidl_ffmpeg_video_input
::get_configuration() const
{
  // get base config from base class
  vital::config_block_sptr config = vital::algo::video_input::get_configuration();

  config->set_value( "time_scan_frame_limit", d->c_time_scan_frame_limit,
                     "Number of frames to be scanned searching input video for "
                     "embedded time. If the value is zero, the whole video will "
                     "be scanned." );

  config->set_value( "start_at_frame", d->c_start_at_frame,
                     "Frame number (from 1) to start processing video input. "
                     "If set to zero, start at the beginning of the video." );

  config->set_value( "stop_after_frame", d->c_stop_after_frame,
                     "Number of frames to supply. If set to zero then supply all "
                     "frames after start frame." );

  config->set_value( "output_nth_frame", d->c_frame_skip,
                     "Only outputs every nth frame of the video starting at the "
                     "first frame. The output of num_frames still reports the total "
                     "frames in the video but skip_frame is valid every nth frame "
                     "only and there are metadata_map entries for only every nth "
                     "frame.");

  config->set_value( "use_metadata", d->c_use_metadata,
                     "Whether to use any metadata provided by the for video stream." );

  config->set_value( "time_source", d->c_time_source,
                     "List of sources for absolute frame time information. "
                     "This entry specifies a comma separated list of sources that are "
                     "tried in order until a valid time source is found. "
                     "If an absolute time source is found, it is used in the output "
                     "time stamp. Absolute times are derived from the metadata in the "
                     "video stream. Valid source names are \"none\", \"start_at_0\", "
                     "\"misp\", \"klv0601\", \"klv0104\", \"current\".\n"
                     "Where:\n"
                     "    none - do not supply absolute time\n"
                     "    start_at_0 - start video time from posix epoch\n"
                     "    current - start video time from current wallclock time\n"
                     "    misp - use frame embedded time stamps.\n"
                     "    klv0601 - use klv 0601 format metadata for frame time\n"
                     "    klv0104 - use klv 0104 format metadata for frame time\n"
                     "Note that when \"none\" is found in the list no further time "
                     "sources will be evaluated, the output timestamp will be marked "
                     "as invalid, and the HAS_ABSOLUTE_FRAME_TIME capability will be "
                     "set to false.  The same behavior occurs when all specified sources "
                     "are tried and no valid time source is found." );

  return config;
}


// ---------------------------------------------------------------------------------------
// Set this algorithm's properties via a config block
void
vidl_ffmpeg_video_input
::set_configuration(vital::config_block_sptr in_config)
{
  // Starting with our generated vital::config_block to ensure that assumed values are present
  // An alternative is to check for key presence before performing a get_value() call.

  vital::config_block_sptr config = this->get_configuration();
  config->merge_config(in_config);

  d->c_start_at_frame = config->get_value<vital::frame_id_t>(
    "start_at_frame", d->c_start_at_frame );

  d->c_stop_after_frame = config->get_value<vital::frame_id_t>(
    "stop_after_frame", d->c_stop_after_frame );

  d->c_frame_skip = config->get_value<vital::timestamp::frame_t>(
    "output_nth_frame", d->c_frame_skip );

  kwiver::vital::tokenize( config->get_value<std::string>( "time_source", d->c_time_source ),
            d->c_time_source_list, " ,", kwiver::vital::TokenizeTrimEmpty );
}


// ---------------------------------------------------------------------------------------
bool
vidl_ffmpeg_video_input
::check_configuration(vital::config_block_sptr config) const
{
  bool retcode(true); // assume success

  // validate time source
  bool valid_src( true );
  std::vector< std::string > time_source;
  kwiver::vital::tokenize( config->get_value<std::string>( "time_source", d->c_time_source ),
            time_source, " ,", kwiver::vital::TokenizeTrimEmpty );

  for (auto source : time_source)
  {
    if (source != "none"
        && source != "start_at_0"
        && source != "current"
        && source != "misp"
        && source != "klv0601"
        && source != "klv0104")
    {
      valid_src = false;
      break;
    }
  }

  if ( ! valid_src )
  {
    LOG_ERROR( logger(), "time source must be a comma separated list of one or more "
               "of the following strings: \"none\", \"start_at_0\", \"misp\", "
               "\"klv0601\", \"klv0104\", \"current\"" );
    retcode = false;
  }

  // validate start frame
  if (config->has_value("start_at_frame"))
  {
    vital::frame_id_t frame = config->get_value<vital::frame_id_t>("start_at_frame");
    //  zero indicates not set, otherwise must be 1 or greater
    if (frame < 0)
    {
      LOG_ERROR(logger(), "start_at_frame must be greater than 0");
      retcode = false;
    }
  }

  return retcode;
}


// ---------------------------------------------------------------------------------------
void
vidl_ffmpeg_video_input
::open( std::string video_name )
{
#if ! VIDL_HAS_FFMPEG
  throw kwiver::vital::video_config_exception( "vidl ffmpeg support is not available from VXL. "
                                               "Rebuild VXL with ffmpeg support." );
#endif

  this->close(); // close video stream and reset internal state

  d->video_path = video_name;

  // If the open succeeds, it will already have read the first frame.
  // avcodec_open2 which is called by open is not thread safe so we need to lock.
  {
    std::lock_guard< std::mutex > lock( d->s_open_mutex );

    if ( ! kwiversys::SystemTools::FileExists( video_name ) )
    {
      // Throw exception
      throw kwiver::vital::file_not_found_exception( video_name, "File not found" );
    }

    if( ! d->d_video_stream.open( video_name ) )
    {
      throw kwiver::vital::video_runtime_exception( "Video stream open failed for unknown reasons");
    }
  }

  d->d_at_eov = false;
  d->d_frame_advanced = false;
  d->d_frame_number = 1;

  // check for metadata
  d->d_have_metadata = d->d_video_stream.has_metadata();

  // check for seekability
  d->d_is_seekable = d->d_video_stream.is_seekable();

  // We already have required frame
  // See if we can generate a time base
  d->d_have_frame = true;
  bool time_found( false );
  for( auto time_source : d->c_time_source_list )
  {
    LOG_DEBUG( d->d_logger, "Looking for " << time_source << " as time source" );
    if( d->init_timestamp( time_source ) )  // will call advance()
    {
      LOG_DEBUG( d->d_logger, "Found " << time_source << " as time source" );
      time_found = true;
      break;
    }
  }

  if ( ! time_found )
  {
    LOG_ERROR( logger(), "Failed to initialize the timestamp for: " << d->video_path );
    throw kwiver::vital::video_stream_exception( "could not initialize timestamp" );
  }

  // Move stream to starting frame if needed
  if ( d->c_start_at_frame != 0 && d->c_start_at_frame > 1 )
  {
    // move stream to specified frame number
    unsigned int frame_num = 1;

    while (frame_num < d->c_start_at_frame)
    {
      if( ! d->d_video_stream.advance() )
      {
        break;
      }

      ++frame_num;
    }

    d->d_frame_number = frame_num;
  }

  // Set capabilities
  set_capability(vital::algo::video_input::HAS_TIMEOUT, false );

  set_capability(vital::algo::video_input::HAS_EOV, true );
  set_capability(vital::algo::video_input::HAS_FRAME_DATA, true);
  set_capability(vital::algo::video_input::HAS_FRAME_NUMBERS, true );
  set_capability(vital::algo::video_input::HAS_FRAME_TIME, d->d_have_frame_time  );
  set_capability(vital::algo::video_input::HAS_FRAME_RATE, true );
  set_capability(vital::algo::video_input::HAS_ABSOLUTE_FRAME_TIME,
                 (d->d_have_frame_time & d->d_have_abs_frame_time) );
  set_capability(vital::algo::video_input::HAS_METADATA, d->d_have_metadata  );
  set_capability(vital::algo::video_input::IS_SEEKABLE, d->d_is_seekable );
}


// ---------------------------------------------------------------------------------------
void
vidl_ffmpeg_video_input
::close()
{
  d->d_video_stream.close();

  d->d_have_frame = false;
  d->d_at_eov = false;
  d->d_frame_advanced = false;
  d->d_num_frames = 0;
  d->d_have_frame_time = false;
  d->d_have_abs_frame_time = false;
  d->d_have_metadata = false;
  d->d_is_seekable = false;
  d->d_have_loop_vars = false;
  d->d_frame_time = 0;
  d->d_frame_number = 1;
}


// ---------------------------------------------------------------------------------------
bool
vidl_ffmpeg_video_input
::next_frame( kwiver::vital::timestamp& ts,
              uint32_t timeout )
{
  if (d->d_at_eov)
  {
    return false;
  }

  // is stream open?
  if ( ! d->d_video_stream.is_open() )
  {
    throw vital::file_not_read_exception( d->video_path, "Video not open" );
  }

  // Sometimes we already have the frame available.
  if ( d->d_have_frame )
  {
    d->d_have_frame = false;
  }
  else
  {
    do
    {
      if( ! d->d_video_stream.advance() )
      {
        d->d_at_eov = true;
        return false;
      }
      d->d_frame_number++;
    } while ( (d->d_frame_number - 1) % d->c_frame_skip != 0 );
  }

  // ---- Calculate time stamp ----
  // Metadata packets may not exist for each frame, so use the diff in
  // presentation time stamps to foward the first metadata time stamp.
  double pts_diff = ( d->d_video_stream.current_pts() - d->pts_of_meta_ts ) * 1e6;
  d->d_frame_time = d->meta_ts + pts_diff;

  ts = this->frame_timestamp();

  if( (d->c_stop_after_frame != 0) && (ts.get_frame() > d->c_stop_after_frame))
  {
    d->d_at_eov = true;  // logical end of file
    return false;
  }

  d->d_frame_advanced = true;

  return true;
}

// ---------------------------------------------------------------------------------------
bool
vidl_ffmpeg_video_input
::seek_frame( kwiver::vital::timestamp& ts,   // returns timestamp
              kwiver::vital::timestamp::frame_t frame_number,
              uint32_t                  timeout )
{
  // is stream open?
  if ( ! d->d_video_stream.is_open() )
  {
    throw vital::file_not_read_exception( d->video_path, "Video not open" );
  }

  // negative or zero frame number not allowed
  if ( frame_number <= 0 )
  {
    return false;
  }

  // Check if requested frame would have been skipped
  if ( ( frame_number - 1 )%d->c_frame_skip != 0 )
  {
    return false;
  }

  // Check if requested frame is valid
  if ( (d->c_stop_after_frame != 0 && d->c_stop_after_frame < frame_number )
        || frame_number < d->c_start_at_frame )
  {
    return false;
  }

  auto curr_frame_num = d->d_frame_number;

  // If current frame number is greater than requested frame reopen
  // file to reset to start
  if (curr_frame_num > frame_number)
  {
    std::lock_guard< std::mutex > lock( d->s_open_mutex );
    d->d_video_stream.open( d->video_path ); // Calls close on current video
    curr_frame_num = 0;
  }

  // Just advance video until the requested frame is reached
  for (int i=curr_frame_num; i<frame_number; ++i)
  {
    if( ! d->d_video_stream.advance() )
    {
      // return to original frame
      d->d_video_stream.open( d->video_path );
      for (int j = 0; j < d->d_frame_number; ++j)
      {
        d->d_video_stream.advance();
      }
      return false;
    }
    else
    {
      d->d_frame_advanced = true;
      d->d_have_frame = false;
    }
  }
  // if seeking to the first frame we need to mark the video as having advanced
  // otherwise we will get the first frame twice.
  if (frame_number == 1)
  {
    d->d_frame_advanced = true;
    d->d_have_frame = false;
  }

  // ---- Calculate time stamp ----
  // Metadata packets may not exist for each frame, so use the diff in
  // presentation time stamps to foward the first metadata time stamp.
  double pts_diff = ( d->d_video_stream.current_pts() - d->pts_of_meta_ts ) * 1e6;
  d->d_frame_time = d->meta_ts + pts_diff;
  d->d_frame_number = frame_number;


  ts = this->frame_timestamp();

  return true;
}


// ---------------------------------------------------------------------------------------
kwiver::vital::timestamp
vidl_ffmpeg_video_input
::frame_timestamp() const
{
  if (d->d_at_eov)
  {
    return {};
  }

  kwiver::vital::timestamp ts;
  ts.set_frame( d->d_frame_number );
  ts.set_time_usec( d->d_frame_time );

  return ts;
}

// ---------------------------------------------------------------------------------------
kwiver::vital::image_container_sptr
vidl_ffmpeg_video_input
::frame_image( )
{
  if (d->d_at_eov)
  {
    return kwiver::vital::image_container_sptr();
  }

  // We succeed in the step if we can convert the frame to RGB.
  vil_image_view<vxl_byte> img;
  vidl_frame_sptr vidl_frame = d->d_video_stream.current_frame();
  bool result = vidl_convert_to_view( *vidl_frame,
                                      img,
                                      VIDL_PIXEL_COLOR_RGB );

  if ( ! result )
  {
    throw kwiver::vital::video_stream_exception( "could not convert image to vidl format" );
  }

  // make an image container and add the first metadata object, if there is one
  auto img_cont = std::make_shared<vxl::image_container>(img);
  auto mdv = this->frame_metadata();
  if (!mdv.empty())
  {
    img_cont->set_metadata(mdv[0]);
  }

  return img_cont;
}


// ---------------------------------------------------------------------------------------
kwiver::vital::metadata_vector
vidl_ffmpeg_video_input
::frame_metadata()
{
  if (d->d_at_eov)
  {
    return kwiver::vital::metadata_vector();
  }

  // TODO: consider getting metadata from metadata map if it is present
  //       caching it there if not.
  return d->process_metadata( d->d_video_stream.current_metadata() );
}


kwiver::vital::metadata_map_sptr
vidl_ffmpeg_video_input
::metadata_map()
{
  d->process_loop_dependencies();

  return std::make_shared<kwiver::vital::simple_metadata_map>(d->d_metadata_map);
}


// ---------------------------------------------------------------------------------------
double
vidl_ffmpeg_video_input
::frame_rate()
{
  return d->d_video_stream.frame_rate();
}


// ---------------------------------------------------------------------------------------
bool
vidl_ffmpeg_video_input
::end_of_video() const
{
  return d->d_at_eov;
}


// ---------------------------------------------------------------------------------------
bool
vidl_ffmpeg_video_input
::good() const
{
  return d->d_video_stream.is_valid() && d->d_frame_advanced;
}

// ---------------------------------------------------------------------------------------
bool
vidl_ffmpeg_video_input
::seekable() const
{
  return d->d_video_stream.is_seekable();
}

// ---------------------------------------------------------------------------------------
size_t
vidl_ffmpeg_video_input
::num_frames() const
{
  // Const cast needed so this can be called from const method
  auto privateData = const_cast<vidl_ffmpeg_video_input::priv*>((d.get()));
  privateData->process_loop_dependencies();

  if (d->c_stop_after_frame > 0)
  {
    return std::min
        (static_cast<size_t>(d->c_stop_after_frame + 1), d->d_num_frames)
        - d->c_start_at_frame;
  }
  else
  {
    return d->d_num_frames - d->c_start_at_frame;
  }
}

} } } // end namespace<|MERGE_RESOLUTION|>--- conflicted
+++ resolved
@@ -337,15 +337,6 @@
       retval = false;
     }
 
-<<<<<<< HEAD
-    // if, after advancing, the PTS is still zero, then we can not
-    // establish a relative time reference
-    d_have_frame_time = ( 0 != d_video_stream.current_pts() );
-=======
-    // Clear any old metadata
-    metadata_collection.clear();
->>>>>>> bbc72a18
-
     return retval;
   } // init_timestamp
 
