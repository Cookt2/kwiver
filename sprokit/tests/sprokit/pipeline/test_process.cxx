--- conflicted
+++ resolved
@@ -55,11 +55,6 @@
   RUN_TEST(testname);
 }
 
-<<<<<<< HEAD
-static sprokit::process_t create_process(sprokit::process::type_t const& type,
-                                         sprokit::process::name_t const& name = sprokit::process::name_t(),
-                                         kwiver::vital::config_block_sptr const& conf = kwiver::vital::config_block::empty_config());
-=======
 /**
  * @brief Create a process.
  *
@@ -75,7 +70,6 @@
                                          sprokit::process::name_t const& name = sprokit::process::name_t(),
                                          kwiver::vital::config_block_sptr const& conf = kwiver::vital::config_block::empty_config());
 
->>>>>>> 2e44ccc4
 static sprokit::edge_t create_edge();
 
 
@@ -138,11 +132,7 @@
 };
 
 
-<<<<<<< HEAD
-// ------------------------------------------------------------------
-=======
 // ==================================================================
->>>>>>> 2e44ccc4
 IMPLEMENT_TEST(null_input_edge)
 {
   const auto proc_type = sprokit::process::type_t("orphan");
@@ -970,11 +960,7 @@
 }
 
 
-<<<<<<< HEAD
-// ------------------------------------------------------------------
-=======
 // ==================================================================
->>>>>>> 2e44ccc4
 sprokit::process_t
 create_process(sprokit::process::type_t const& type,
                sprokit::process::name_t const& name,
