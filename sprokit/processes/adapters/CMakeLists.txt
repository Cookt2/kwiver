--- conflicted
+++ resolved
@@ -13,13 +13,8 @@
   embedded_pipeline.cxx
 
   adapter_base.h             adapter_base.cxx
-<<<<<<< HEAD
-  input_adapter_process.h
-  output_adapter_process.h
-=======
   input_adapter_process.cxx
   output_adapter_process.cxx
->>>>>>> a9ba4cf1
   )
 
 set( public_headers
