project( kwiver_processes_transport )

if ( KWIVER_ENABLE_ZeroMQ )
  set(zmq_sources
    zmq_transport_receive_process.cxx
    zmq_transport_send_process.cxx
    )

  set(zmq_headers
    zmq_transport_receive_process.h
    zmq_transport_send_process.h
    )

  find_package( ZeroMQ REQUIRED)
endif ( KWIVER_ENABLE_ZeroMQ )

set(sources
  register_processes.cxx
  file_transport_send_process.cxx
  ${zmq_sources}
  )

set(private_headers
  file_transport_send_process.h
  ${zmq_headers}
  )

kwiver_private_header_group( ${private_headers} )

include_directories( ${CMAKE_CURRENT_BINARY_DIR} )

kwiver_add_plugin( kwiver_processes_transport
  SUBDIR      ${kwiver_plugin_process_subdir}
  SOURCES     ${sources}
              ${private_headers}
  PRIVATE     sprokit_pipeline
              vital vital_vpm
              ${ZeroMQ_LIBRARIES}
  )

if ( KWIVER_ENABLE_ZeroMQ )
<<<<<<< HEAD
  target_compile_definitions( kwiver_processes_transport
    PRIVATE    WITH_ZMQ )
=======
  target_compile_definitions(
    kwiver_processes_transport
    PRIVATE WITH_ZMQ )
>>>>>>> 539a16f2
endif()<|MERGE_RESOLUTION|>--- conflicted
+++ resolved
@@ -39,12 +39,7 @@
   )
 
 if ( KWIVER_ENABLE_ZeroMQ )
-<<<<<<< HEAD
-  target_compile_definitions( kwiver_processes_transport
-    PRIVATE    WITH_ZMQ )
-=======
   target_compile_definitions(
     kwiver_processes_transport
     PRIVATE WITH_ZMQ )
->>>>>>> 539a16f2
 endif()