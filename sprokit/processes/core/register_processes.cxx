/*ckwg +29
 * Copyright 2014-2017 by Kitware, Inc.
 * All rights reserved.
 *
 * Redistribution and use in source and binary forms, with or without
 * modification, are permitted provided that the following conditions are met:
 *
 *  * Redistributions of source code must retain the above copyright notice,
 *    this list of conditions and the following disclaimer.
 *
 *  * Redistributions in binary form must reproduce the above copyright notice,
 *    this list of conditions and the following disclaimer in the documentation
 *    and/or other materials provided with the distribution.
 *
 *  * Neither name of Kitware, Inc. nor the names of any contributors may be used
 *    to endorse or promote products derived from this software without specific
 *    prior written permission.
 *
 * THIS SOFTWARE IS PROVIDED BY THE COPYRIGHT HOLDERS AND CONTRIBUTORS "AS IS"
 * AND ANY EXPRESS OR IMPLIED WARRANTIES, INCLUDING, BUT NOT LIMITED TO, THE
 * IMPLIED WARRANTIES OF MERCHANTABILITY AND FITNESS FOR A PARTICULAR PURPOSE
 * ARE DISCLAIMED. IN NO EVENT SHALL THE AUTHORS OR CONTRIBUTORS BE LIABLE FOR
 * ANY DIRECT, INDIRECT, INCIDENTAL, SPECIAL, EXEMPLARY, OR CONSEQUENTIAL
 * DAMAGES (INCLUDING, BUT NOT LIMITED TO, PROCUREMENT OF SUBSTITUTE GOODS OR
 * SERVICES; LOSS OF USE, DATA, OR PROFITS; OR BUSINESS INTERRUPTION) HOWEVER
 * CAUSED AND ON ANY THEORY OF LIABILITY, WHETHER IN CONTRACT, STRICT LIABILITY,
 * OR TORT (INCLUDING NEGLIGENCE OR OTHERWISE) ARISING IN ANY WAY OUT OF THE USE
 * OF THIS SOFTWARE, EVEN IF ADVISED OF THE POSSIBILITY OF SUCH DAMAGE.
 */

#include <sprokit/processes/core/kwiver_processes_export.h>

#include <sprokit/pipeline/process_factory.h>
#include <vital/plugin_loader/plugin_loader.h>

// -- list processes to register --
#include "associate_detections_to_tracks_process.h"
#include "compute_association_matrix_process.h"
#include "compute_homography_process.h"
#include "compute_stereo_depth_map_process.h"
#include "detect_features_process.h"
#include "detected_object_filter_process.h"
#include "detected_object_input_process.h"
#include "detected_object_output_process.h"
#include "draw_detected_object_set_process.h"
#include "draw_tracks_process.h"
#include "extract_descriptors_process.h"
#include "frame_list_process.h"
#include "image_file_reader_process.h"
#include "image_filter_process.h"
#include "image_object_detector_process.h"
#include "image_writer_process.h"
#include "initialize_object_tracks_process.h"
#include "matcher_process.h"
#include "print_config_process.h"
#include "read_descriptor_process.h"
#include "read_object_track_process.h"
#include "read_track_descriptor_process.h"
#include "refine_detections_process.h"
#include "split_image_process.h"
#include "stabilize_image_process.h"
#include "video_input_process.h"
#include "write_object_track_process.h"
#include "write_track_descriptor_process.h"

// ---------------------------------------------------------------------------------------
/*! \brief Regsiter processes
 *
 *
 */
extern "C"
KWIVER_PROCESSES_EXPORT
void
register_factories( kwiver::vital::plugin_loader& vpm )
{
  static auto const module_name = kwiver::vital::plugin_manager::module_t( "kwiver_processes_core" );

  if ( sprokit::is_process_module_loaded( vpm, module_name ) )
  {
    return;
  }

  // -------------------------------------------------------------------------------------
  auto fact = vpm.ADD_PROCESS( kwiver::frame_list_process );

  fact->add_attribute( kwiver::vital::plugin_factory::PLUGIN_NAME, "frame_list_input" )
    .add_attribute( kwiver::vital::plugin_factory::PLUGIN_MODULE_NAME, module_name )
    .add_attribute( kwiver::vital::plugin_factory::PLUGIN_DESCRIPTION,
                    "Reads a list of image file names and generates stream of images and associated time stamps." )
    .add_attribute( kwiver::vital::plugin_factory::PLUGIN_VERSION, "1.0" )
    ;


  fact = vpm.ADD_PROCESS( kwiver::stabilize_image_process );
  fact->add_attribute( kwiver::vital::plugin_factory::PLUGIN_NAME, "stabilize_image" )
    .add_attribute( kwiver::vital::plugin_factory::PLUGIN_MODULE_NAME, module_name )
    .add_attribute( kwiver::vital::plugin_factory::PLUGIN_DESCRIPTION,
                    "Generate current-to-reference image homographies." )
    .add_attribute( kwiver::vital::plugin_factory::PLUGIN_VERSION, "1.0" )
    ;


  fact = vpm.ADD_PROCESS( kwiver::detect_features_process );
  fact->add_attribute( kwiver::vital::plugin_factory::PLUGIN_NAME, "detect_features" )
    .add_attribute( kwiver::vital::plugin_factory::PLUGIN_MODULE_NAME, module_name )
    .add_attribute( kwiver::vital::plugin_factory::PLUGIN_DESCRIPTION,
                    "Detect features in an image that will be used for stabilization." )
    .add_attribute( kwiver::vital::plugin_factory::PLUGIN_VERSION, "1.0" )
    ;


  fact = vpm.ADD_PROCESS( kwiver::extract_descriptors_process );
  fact->add_attribute( kwiver::vital::plugin_factory::PLUGIN_NAME, "extract_descriptors" )
    .add_attribute( kwiver::vital::plugin_factory::PLUGIN_MODULE_NAME, module_name )
    .add_attribute( kwiver::vital::plugin_factory::PLUGIN_DESCRIPTION,
                    "Extract descriptors from detected features." )
    .add_attribute( kwiver::vital::plugin_factory::PLUGIN_VERSION, "1.0" )
    ;


  fact = vpm.ADD_PROCESS( kwiver::matcher_process );
  fact->add_attribute( kwiver::vital::plugin_factory::PLUGIN_NAME, "feature_matcher" )
    .add_attribute( kwiver::vital::plugin_factory::PLUGIN_MODULE_NAME, module_name )
    .add_attribute( kwiver::vital::plugin_factory::PLUGIN_DESCRIPTION,
                    "Match extracted descriptors and detected features." )
    .add_attribute( kwiver::vital::plugin_factory::PLUGIN_VERSION, "1.0" )
    ;


  fact = vpm.ADD_PROCESS( kwiver::compute_homography_process );
  fact->add_attribute( kwiver::vital::plugin_factory::PLUGIN_NAME, "compute_homography" )
    .add_attribute( kwiver::vital::plugin_factory::PLUGIN_MODULE_NAME, module_name )
    .add_attribute( kwiver::vital::plugin_factory::PLUGIN_DESCRIPTION,
                    "Compute a frame to frame homography based on tracks." )
    .add_attribute( kwiver::vital::plugin_factory::PLUGIN_VERSION, "1.0" )
    ;


  fact = vpm.ADD_PROCESS( kwiver::compute_stereo_depth_map_process );
  fact->add_attribute( kwiver::vital::plugin_factory::PLUGIN_NAME, "compute_stereo_depth_map" )
    .add_attribute( kwiver::vital::plugin_factory::PLUGIN_MODULE_NAME, module_name )
    .add_attribute( kwiver::vital::plugin_factory::PLUGIN_DESCRIPTION,
                    "Compute a stereo depth map given two frames." )
    .add_attribute( kwiver::vital::plugin_factory::PLUGIN_VERSION, "1.0" )
    ;


  fact = vpm.ADD_PROCESS( kwiver::draw_tracks_process );
  fact->add_attribute( kwiver::vital::plugin_factory::PLUGIN_NAME, "draw_tracks" )
    .add_attribute( kwiver::vital::plugin_factory::PLUGIN_MODULE_NAME, module_name )
    .add_attribute( kwiver::vital::plugin_factory::PLUGIN_DESCRIPTION,
                    "Draw feature tracks on image." )
    .add_attribute( kwiver::vital::plugin_factory::PLUGIN_VERSION, "1.0" )
    ;


  fact = vpm.ADD_PROCESS( kwiver::read_descriptor_process );
  fact->add_attribute( kwiver::vital::plugin_factory::PLUGIN_NAME, "read_d_vector" )
    .add_attribute( kwiver::vital::plugin_factory::PLUGIN_MODULE_NAME, module_name )
    .add_attribute( kwiver::vital::plugin_factory::PLUGIN_DESCRIPTION,
                    "Read vector of doubles," )
    .add_attribute( kwiver::vital::plugin_factory::PLUGIN_VERSION, "1.0" )
    ;


  fact = vpm.ADD_PROCESS( kwiver::refine_detections_process );
  fact->add_attribute( kwiver::vital::plugin_factory::PLUGIN_NAME, "refine_detections" )
    .add_attribute( kwiver::vital::plugin_factory::PLUGIN_MODULE_NAME, module_name )
    .add_attribute( kwiver::vital::plugin_factory::PLUGIN_DESCRIPTION,
                    "Refines detections for a given frame," )
    .add_attribute( kwiver::vital::plugin_factory::PLUGIN_VERSION, "1.0" )
    ;


  fact = vpm.ADD_PROCESS( kwiver::image_object_detector_process );
  fact->add_attribute( kwiver::vital::plugin_factory::PLUGIN_NAME, "image_object_detector" )
    .add_attribute( kwiver::vital::plugin_factory::PLUGIN_MODULE_NAME, module_name )
    .add_attribute( kwiver::vital::plugin_factory::PLUGIN_DESCRIPTION,
                    "Apply selected image object detector algorithm to incoming images." )
  .add_attribute( kwiver::vital::plugin_factory::PLUGIN_VERSION, "1.0" )
     ;


  fact = vpm.ADD_PROCESS( kwiver::image_filter_process );
  fact->add_attribute( kwiver::vital::plugin_factory::PLUGIN_NAME, "image_filter" )
    .add_attribute( kwiver::vital::plugin_factory::PLUGIN_MODULE_NAME, module_name )
    .add_attribute( kwiver::vital::plugin_factory::PLUGIN_DESCRIPTION,
                    "Apply selected image filter algorithm to incoming images." )
    .add_attribute( kwiver::vital::plugin_factory::PLUGIN_VERSION, "1.0" )
    ;


  fact = vpm.ADD_PROCESS( kwiver::image_writer_process );
  fact->add_attribute( kwiver::vital::plugin_factory::PLUGIN_NAME, "image_writer" )
    .add_attribute( kwiver::vital::plugin_factory::PLUGIN_MODULE_NAME, module_name )
    .add_attribute( kwiver::vital::plugin_factory::PLUGIN_DESCRIPTION, "Write image to disk." )
    .add_attribute( kwiver::vital::plugin_factory::PLUGIN_VERSION, "1.0" )
    ;


  fact = vpm.ADD_PROCESS( kwiver::image_file_reader_process );
  fact->add_attribute( kwiver::vital::plugin_factory::PLUGIN_NAME, "image_file_reader" )
    .add_attribute( kwiver::vital::plugin_factory::PLUGIN_MODULE_NAME, module_name )
    .add_attribute( kwiver::vital::plugin_factory::PLUGIN_DESCRIPTION, "Reads an image file given the file name." )
    .add_attribute( kwiver::vital::plugin_factory::PLUGIN_VERSION, "1.0" )
    ;


  fact = vpm.ADD_PROCESS( kwiver::detected_object_input_process );
  fact->add_attribute( kwiver::vital::plugin_factory::PLUGIN_NAME, "detected_object_input" )
    .add_attribute( kwiver::vital::plugin_factory::PLUGIN_MODULE_NAME, module_name )
    .add_attribute( kwiver::vital::plugin_factory::PLUGIN_DESCRIPTION,
                    "Reads detected object sets from an input file.\n\n"
                    "Detections read from the input file are grouped into sets for each "
                    "image and individually returned." )
    .add_attribute( kwiver::vital::plugin_factory::PLUGIN_VERSION, "1.0" )
    ;


  fact = vpm.ADD_PROCESS( kwiver::detected_object_output_process );
  fact->add_attribute( kwiver::vital::plugin_factory::PLUGIN_NAME, "detected_object_output" )
    .add_attribute( kwiver::vital::plugin_factory::PLUGIN_MODULE_NAME, module_name )
    .add_attribute( kwiver::vital::plugin_factory::PLUGIN_DESCRIPTION,
                    "Writes detected object sets to an output file.\n\n"
                    "All detections are written to the same file." )
    .add_attribute( kwiver::vital::plugin_factory::PLUGIN_VERSION, "1.0" )
    ;


  fact = vpm.ADD_PROCESS( kwiver::detected_object_filter_process );
  fact->add_attribute( kwiver::vital::plugin_factory::PLUGIN_NAME, "detected_object_filter" )
    .add_attribute( kwiver::vital::plugin_factory::PLUGIN_MODULE_NAME, module_name )
    .add_attribute( kwiver::vital::plugin_factory::PLUGIN_DESCRIPTION,
                    "Filters sets of detected objects using the detected_object_filter algorithm." )
  .add_attribute( kwiver::vital::plugin_factory::PLUGIN_VERSION, "1.0" )
     ;


  fact = vpm.ADD_PROCESS( kwiver::video_input_process );
  fact->add_attribute( kwiver::vital::plugin_factory::PLUGIN_NAME, "video_input" )
    .add_attribute( kwiver::vital::plugin_factory::PLUGIN_MODULE_NAME, module_name )
    .add_attribute( kwiver::vital::plugin_factory::PLUGIN_DESCRIPTION,
                    "Reads video files and produces sequential images with metadata per frame." )
    .add_attribute( kwiver::vital::plugin_factory::PLUGIN_VERSION, "1.0" )
    ;


  fact = vpm.ADD_PROCESS( kwiver::draw_detected_object_set_process );
  fact->add_attribute( kwiver::vital::plugin_factory::PLUGIN_NAME, "draw_detected_object_set" )
    .add_attribute( kwiver::vital::plugin_factory::PLUGIN_MODULE_NAME, module_name )
    .add_attribute( kwiver::vital::plugin_factory::PLUGIN_DESCRIPTION,
                    "Draws border around detected objects in the set using the selected algorithm.\n\n"
                    "This process is a wrapper around a draw_detected_object_set algorithm.")
    .add_attribute( kwiver::vital::plugin_factory::PLUGIN_VERSION, "1.0" )
    ;


  fact = vpm.ADD_PROCESS( kwiver::split_image_process );
  fact->add_attribute( kwiver::vital::plugin_factory::PLUGIN_NAME, "split_image" )
    .add_attribute( kwiver::vital::plugin_factory::PLUGIN_MODULE_NAME, module_name )
    .add_attribute( kwiver::vital::plugin_factory::PLUGIN_DESCRIPTION,
                    "Split a image into multiple smaller images." )
    .add_attribute( kwiver::vital::plugin_factory::PLUGIN_VERSION, "1.0" )
    ;


  fact = vpm.ADD_PROCESS( kwiver::read_track_descriptor_process );
  fact->add_attribute( kwiver::vital::plugin_factory::PLUGIN_NAME, "read_track_descriptor" )
    .add_attribute( kwiver::vital::plugin_factory::PLUGIN_MODULE_NAME, module_name )
    .add_attribute( kwiver::vital::plugin_factory::PLUGIN_DESCRIPTION,
                    "Reads track descriptor sets from an input file." )
    .add_attribute( kwiver::vital::plugin_factory::PLUGIN_VERSION, "1.0" )
    ;


  fact = vpm.ADD_PROCESS( kwiver::write_track_descriptor_process );
  fact->add_attribute( kwiver::vital::plugin_factory::PLUGIN_NAME, "write_track_descriptor" )
    .add_attribute( kwiver::vital::plugin_factory::PLUGIN_MODULE_NAME, module_name )
    .add_attribute( kwiver::vital::plugin_factory::PLUGIN_DESCRIPTION,
                    "Writes track descriptor sets to an output file. All descriptors are written to the same file." )
    .add_attribute( kwiver::vital::plugin_factory::PLUGIN_VERSION, "1.0" )
    ;


<<<<<<< HEAD
  fact = vpm.ADD_PROCESS( kwiver::read_object_track_process );
  fact->add_attribute( kwiver::vital::plugin_factory::PLUGIN_NAME, "read_object_track" )
    .add_attribute( kwiver::vital::plugin_factory::PLUGIN_MODULE_NAME, module_name )
    .add_attribute( kwiver::vital::plugin_factory::PLUGIN_DESCRIPTION,
                    "Reads object track sets from an input file." )
=======
  fact = vpm.ADD_PROCESS( kwiver::print_config_process );
  fact->add_attribute( kwiver::vital::plugin_factory::PLUGIN_NAME, "print_config" )
    .add_attribute( kwiver::vital::plugin_factory::PLUGIN_MODULE_NAME, module_name )
    .add_attribute( kwiver::vital::plugin_factory::PLUGIN_DESCRIPTION,
                    "Print process configuration.\n\n"
                    "This process is a debugging aide and performs no other function in a pipeline. "
                    "The supplied configuration is printed when it is presented to the process. "
                    "All ports connections to the process are accepted and the supplied data is taken from the port and "
                    "discarded. This process produces no outputs and has no output ports.")
>>>>>>> af24fdde
    .add_attribute( kwiver::vital::plugin_factory::PLUGIN_VERSION, "1.0" )
    ;


<<<<<<< HEAD
  fact = vpm.ADD_PROCESS( kwiver::write_object_track_process );
  fact->add_attribute( kwiver::vital::plugin_factory::PLUGIN_NAME, "write_object_track" )
    .add_attribute( kwiver::vital::plugin_factory::PLUGIN_MODULE_NAME, module_name )
    .add_attribute( kwiver::vital::plugin_factory::PLUGIN_DESCRIPTION,
                    "Writes object track sets to an output file. All descriptors are written to the same file." )
    .add_attribute( kwiver::vital::plugin_factory::PLUGIN_VERSION, "1.0" )
    ;


  fact = vpm.ADD_PROCESS( kwiver::associate_detections_to_tracks_process );
  fact->add_attribute( kwiver::vital::plugin_factory::PLUGIN_NAME, "associate_detections_to_tracks" )
    .add_attribute( kwiver::vital::plugin_factory::PLUGIN_MODULE_NAME, module_name )
    .add_attribute( kwiver::vital::plugin_factory::PLUGIN_DESCRIPTION,
                    "Associates new detections to existing tracks given a cost matrix." )
    .add_attribute( kwiver::vital::plugin_factory::PLUGIN_VERSION, "1.0" )
    ;


  fact = vpm.ADD_PROCESS( kwiver::compute_association_matrix_process );
  fact->add_attribute( kwiver::vital::plugin_factory::PLUGIN_NAME, "compute_association_matrix" )
    .add_attribute( kwiver::vital::plugin_factory::PLUGIN_MODULE_NAME, module_name )
    .add_attribute( kwiver::vital::plugin_factory::PLUGIN_DESCRIPTION,
                    "Computes cost matrix for adding new detections to existing tracks." )
    .add_attribute( kwiver::vital::plugin_factory::PLUGIN_VERSION, "1.0" )
    ;


  fact = vpm.ADD_PROCESS( kwiver::initialize_object_tracks_process );
  fact->add_attribute( kwiver::vital::plugin_factory::PLUGIN_NAME, "initialize_object_tracks" )
    .add_attribute( kwiver::vital::plugin_factory::PLUGIN_MODULE_NAME, module_name )
    .add_attribute( kwiver::vital::plugin_factory::PLUGIN_DESCRIPTION,
                    "Initialize new object tracks given detections for the current frame." )
    .add_attribute( kwiver::vital::plugin_factory::PLUGIN_VERSION, "1.0" )
    ;


  // - - - - - - - - - - - - - - - - - - - - - - - - - - - - - - - - - - - - - - - - - - -
=======
  // - - - - - - - - - - - - - - - - - - - - - - -
>>>>>>> af24fdde
  sprokit::mark_process_module_as_loaded( vpm, module_name );
} // register_processes<|MERGE_RESOLUTION|>--- conflicted
+++ resolved
@@ -1,5 +1,5 @@
 /*ckwg +29
- * Copyright 2014-2017 by Kitware, Inc.
+ * Copyright 2014-2018 by Kitware, Inc.
  * All rights reserved.
  *
  * Redistribution and use in source and binary forms, with or without
@@ -282,13 +282,15 @@
     ;
 
 
-<<<<<<< HEAD
   fact = vpm.ADD_PROCESS( kwiver::read_object_track_process );
   fact->add_attribute( kwiver::vital::plugin_factory::PLUGIN_NAME, "read_object_track" )
     .add_attribute( kwiver::vital::plugin_factory::PLUGIN_MODULE_NAME, module_name )
     .add_attribute( kwiver::vital::plugin_factory::PLUGIN_DESCRIPTION,
                     "Reads object track sets from an input file." )
-=======
+    .add_attribute( kwiver::vital::plugin_factory::PLUGIN_VERSION, "1.0" )
+    ;
+
+
   fact = vpm.ADD_PROCESS( kwiver::print_config_process );
   fact->add_attribute( kwiver::vital::plugin_factory::PLUGIN_NAME, "print_config" )
     .add_attribute( kwiver::vital::plugin_factory::PLUGIN_MODULE_NAME, module_name )
@@ -298,12 +300,10 @@
                     "The supplied configuration is printed when it is presented to the process. "
                     "All ports connections to the process are accepted and the supplied data is taken from the port and "
                     "discarded. This process produces no outputs and has no output ports.")
->>>>>>> af24fdde
-    .add_attribute( kwiver::vital::plugin_factory::PLUGIN_VERSION, "1.0" )
-    ;
-
-
-<<<<<<< HEAD
+    .add_attribute( kwiver::vital::plugin_factory::PLUGIN_VERSION, "1.0" )
+    ;
+
+
   fact = vpm.ADD_PROCESS( kwiver::write_object_track_process );
   fact->add_attribute( kwiver::vital::plugin_factory::PLUGIN_NAME, "write_object_track" )
     .add_attribute( kwiver::vital::plugin_factory::PLUGIN_MODULE_NAME, module_name )
@@ -341,8 +341,5 @@
 
 
   // - - - - - - - - - - - - - - - - - - - - - - - - - - - - - - - - - - - - - - - - - - -
-=======
-  // - - - - - - - - - - - - - - - - - - - - - - -
->>>>>>> af24fdde
   sprokit::mark_process_module_as_loaded( vpm, module_name );
 } // register_processes