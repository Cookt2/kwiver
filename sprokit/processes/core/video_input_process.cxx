/*ckwg +29
 * Copyright 2016-2017 by Kitware, Inc.
 * All rights reserved.
 *
 * Redistribution and use in source and binary forms, with or without
 * modification, are permitted provided that the following conditions are met:
 *
 *  * Redistributions of source code must retain the above copyright notice,
 *    this list of conditions and the following disclaimer.
 *
 *  * Redistributions in binary form must reproduce the above copyright notice,
 *    this list of conditions and the following disclaimer in the documentation
 *    and/or other materials provided with the distribution.
 *
 *  * Neither name of Kitware, Inc. nor the names of any contributors may be used
 *    to endorse or promote products derived from this software without specific
 *    prior written permission.
 *
 * THIS SOFTWARE IS PROVIDED BY THE COPYRIGHT HOLDERS AND CONTRIBUTORS "AS IS"
 * AND ANY EXPRESS OR IMPLIED WARRANTIES, INCLUDING, BUT NOT LIMITED TO, THE
 * IMPLIED WARRANTIES OF MERCHANTABILITY AND FITNESS FOR A PARTICULAR PURPOSE
 * ARE DISCLAIMED. IN NO EVENT SHALL THE AUTHORS OR CONTRIBUTORS BE LIABLE FOR
 * ANY DIRECT, INDIRECT, INCIDENTAL, SPECIAL, EXEMPLARY, OR CONSEQUENTIAL
 * DAMAGES (INCLUDING, BUT NOT LIMITED TO, PROCUREMENT OF SUBSTITUTE GOODS OR
 * SERVICES; LOSS OF USE, DATA, OR PROFITS; OR BUSINESS INTERRUPTION) HOWEVER
 * CAUSED AND ON ANY THEORY OF LIABILITY, WHETHER IN CONTRACT, STRICT LIABILITY,
 * OR TORT (INCLUDING NEGLIGENCE OR OTHERWISE) ARISING IN ANY WAY OUT OF THE USE
 * OF THIS SOFTWARE, EVEN IF ADVISED OF THE POSSIBILITY OF SUCH DAMAGE.
 */

#include "video_input_process.h"

#include <vital/vital_types.h>
#include <vital/types/timestamp.h>
#include <vital/types/image_container.h>
#include <vital/types/image.h>

#include <vital/algo/video_input.h>
#include <vital/exceptions.h>

#include <kwiver_type_traits.h>

#include <sprokit/pipeline/process_exception.h>
#include <sprokit/pipeline/datum.h>

// -- DEBUG
#if defined DEBUG
#include <arrows/algorithms/ocv/image_container.h>
#include <opencv2/highgui/highgui.hpp>
using namespace cv;
#endif

namespace algo = kwiver::vital::algo;

namespace kwiver {

//                 (config-key, value-type, default-value, description )
create_config_trait( video_reader, std::string, "", "Name of video input algorithm. "
  " Name of the video reader algorithm plugin is specified as video_reader:type = <algo-name>" );
create_config_trait( video_filename, std::string, "", "Name of video file." );
create_config_trait( frame_time, double, "0.03333333",
                     "Inter frame time in seconds. "
                     "If the input video stream does not supply frame times, "
                     "this value is used to create a default timestamp. "
                     "If the video stream has frame times, then those are used." );

//----------------------------------------------------------------
// Private implementation class
class video_input_process::priv
{
public:
  priv();
  ~priv();

  // Configuration values
<<<<<<< HEAD
  std::string                             m_config_video_filename;
  kwiver::vital::timestamp::time_t        m_config_frame_time;
  bool                                    m_has_config_frame_time;
=======
  std::string                           m_config_video_filename;
  kwiver::vital::time_us_t              m_config_frame_time;
>>>>>>> 43600970

  kwiver::vital::algo::video_input_sptr m_video_reader;
  kwiver::vital::algorithm_capabilities m_video_traits;

  kwiver::vital::frame_id_t             m_frame_number;
  kwiver::vital::time_us_t              m_frame_time;

  kwiver::vital::metadata_vector        m_last_metadata;

}; // end priv class


// ================================================================

video_input_process
::video_input_process( kwiver::vital::config_block_sptr const& config )
  : process( config ),
    d( new video_input_process::priv )
{
  make_ports();
  make_config();
}


video_input_process
::~video_input_process()
{
}


// ----------------------------------------------------------------
void video_input_process
::_configure()
{
  scoped_configure_instrumentation();

  // Examine the configuration
  d->m_config_video_filename = config_value_using_trait( video_filename );
  d->m_config_frame_time = static_cast<vital::time_us_t>(
                               config_value_using_trait( frame_time ) * 1e6); // in usec

  kwiver::vital::config_block_sptr algo_config = get_config(); // config for process
  if( algo_config->has_value( "frame_time" ) )
  {
    d->m_has_config_frame_time = true;
  }

  if ( ! algo::video_input::check_nested_algo_configuration( "video_reader", algo_config ) )
  {
    throw sprokit::invalid_configuration_exception( name(), "Configuration check failed." );
  }

  // instantiate requested/configured algo type
  algo::video_input::set_nested_algo_configuration( "video_reader", algo_config, d->m_video_reader );
  if ( ! d->m_video_reader )
  {
    throw sprokit::invalid_configuration_exception( name(), "Unable to create video_reader." );
  }
}


// ----------------------------------------------------------------
// Post connection initialization
void video_input_process
::_init()
{
  scoped_init_instrumentation();

  // instantiate a video reader
  d->m_video_reader->open( d->m_config_video_filename ); // throws

  d->m_video_traits = d->m_video_reader->get_implementation_capabilities();
}


// ----------------------------------------------------------------
void video_input_process
::_step()
{
  kwiver::vital::timestamp ts;

  if ( d->m_video_reader->next_frame( ts ) )
  {
    kwiver::vital::metadata_vector metadata;
    kwiver::vital::image_container_sptr frame;
    {
      scoped_step_instrumentation();

      frame = d->m_video_reader->frame_image();

      // --- debug
#if defined DEBUG
      cv::Mat image = algorithms::ocv::image_container::vital_to_ocv( frame->get_image() );
      namedWindow( "Display window", cv::WINDOW_NORMAL ); // Create a window for display.
      imshow( "Display window", image ); // Show our image inside it.

      waitKey(0);                 // Wait for a keystroke in the window
#endif
      // -- end debug

      // update timestamp
      //
      // Sometimes the video source can not determine either the frame
      // number or frame time or both.
      if ( ! d->m_video_traits.capability( kwiver::vital::algo::video_input::HAS_FRAME_DATA ) )
      {
        throw sprokit::invalid_configuration_exception( name(),
                                                        "Video reader selected does not supply image data." );
      }


      if ( d->m_video_traits.capability( kwiver::vital::algo::video_input::HAS_FRAME_NUMBERS ) )
      {
        d->m_frame_number = ts.get_frame();
      }
      else
      {
        ++d->m_frame_number;
        ts.set_frame( d->m_frame_number );
      }

      if ( ! d->m_video_traits.capability( kwiver::vital::algo::video_input::HAS_FRAME_TIME ) )
      {
        // create an internal time standard
        double frame_rate = d->m_video_reader->frame_rate();
        if( ! d->m_video_traits.capability( kwiver::vital::algo::video_input::HAS_FRAME_RATE ) ||
            frame_rate <= 0.0 || d->m_has_config_frame_time )
        {
          d->m_frame_time = d->m_frame_number * d->m_config_frame_time;
        }
        else
        {
          time_t frame_time_usec = ( 1.0 / frame_rate ) * 1e6;
          d->m_frame_time = d->m_frame_number * frame_time_usec;
        }
        ts.set_time_usec( d->m_frame_time );
      }

      // If this reader/video does not have any metadata, we will just
      // return an empty vector.  That is all handled by the algorithm
      // implementation.
      metadata = d->m_video_reader->frame_metadata();

      // Since we want to try to always return valid metadata for this
      // frame - if the returned metadata is empty, then use the last
      // one we received.  The requirement is to always provide the best
      // metadata for a frame. Since metadata appears less frequently
      // than the frames, the metadata returned can be a little old, but
      // it is still the best we have.
      if ( metadata.empty() )
      {
        // The saved one could be empty, but it is the bewt we have.
        metadata = d->m_last_metadata;
      }
      else
      {
        // Now that we have new metadata save it in case we need it later.
        d->m_last_metadata = metadata;
      }
    }

    push_to_port_using_trait( timestamp, ts );
    push_to_port_using_trait( image, frame );
    push_to_port_using_trait( metadata, metadata );
    push_to_port_using_trait( frame_rate, d->m_video_reader->frame_rate() );
  }
  else
  {
    LOG_DEBUG( logger(), "End of input reached, process terminating" );

    // indicate done
    mark_process_as_complete();
    const sprokit::datum_t dat= sprokit::datum::complete_datum();

    push_datum_to_port_using_trait( timestamp, dat );
    push_datum_to_port_using_trait( image, dat );
    push_datum_to_port_using_trait( metadata, dat );
    push_datum_to_port_using_trait( frame_rate, dat );
  }
}


// ----------------------------------------------------------------
void video_input_process
::make_ports()
{
  // Set up for required ports
  sprokit::process::port_flags_t optional;

  declare_output_port_using_trait( timestamp, optional );
  declare_output_port_using_trait( image, optional );
  declare_output_port_using_trait( metadata, optional );
  declare_output_port_using_trait( frame_rate, optional );
}


// ----------------------------------------------------------------
void video_input_process
::make_config()
{
  declare_config_using_trait( video_reader );
  declare_config_using_trait( video_filename );
  declare_config_using_trait( frame_time );
}


// ================================================================
video_input_process::priv
::priv()
  : m_has_config_frame_time( false ),
    m_frame_number( 1 ),
    m_frame_time( 0 )
{
}


video_input_process::priv
::~priv()
{
}

} // end namespace<|MERGE_RESOLUTION|>--- conflicted
+++ resolved
@@ -73,14 +73,9 @@
   ~priv();
 
   // Configuration values
-<<<<<<< HEAD
-  std::string                             m_config_video_filename;
-  kwiver::vital::timestamp::time_t        m_config_frame_time;
-  bool                                    m_has_config_frame_time;
-=======
   std::string                           m_config_video_filename;
   kwiver::vital::time_us_t              m_config_frame_time;
->>>>>>> 43600970
+  bool                                  m_has_config_frame_time;
 
   kwiver::vital::algo::video_input_sptr m_video_reader;
   kwiver::vital::algorithm_capabilities m_video_traits;
