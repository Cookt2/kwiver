--- conflicted
+++ resolved
@@ -55,11 +55,6 @@
   kwiver::vital::path_t const ipath = vm["pipeline"].as<kwiver::vital::path_t>();
   istream_t const istr = open_istream(ipath);
 
-<<<<<<< HEAD
-  /// \todo Include paths?
-
-=======
->>>>>>> f29c2861
   this->load_pipeline(*istr, ipath);
   this->load_from_options(vm);
 }
