--- conflicted
+++ resolved
@@ -101,14 +101,9 @@
     {
       return false;
     }
-<<<<<<< HEAD
     std::vector<uint8_t> b1 = std::vector<uint8_t>(this->as_bytes(), this->as_bytes() + this->num_bytes());
     std::vector<uint8_t> b2 = std::vector<uint8_t>(other.as_bytes(), other.as_bytes() + other.num_bytes());
 
-=======
-    auto b1 = this->as_bytes();
-    auto b2 = other.as_bytes();
->>>>>>> 3512471d
     return std::equal(b1.begin(), b1.end(), b2.begin());
   }
 
