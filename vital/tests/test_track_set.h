/*ckwg +29
 * Copyright 2017 by Kitware, Inc.
 * All rights reserved.
 *
 * Redistribution and use in source and binary forms, with or without
 * modification, are permitted provided that the following conditions are met:
 *
 *  * Redistributions of source code must retain the above copyright notice,
 *    this list of conditions and the following disclaimer.
 *
 *  * Redistributions in binary form must reproduce the above copyright notice,
 *    this list of conditions and the following disclaimer in the documentation
 *    and/or other materials provided with the distribution.
 *
 *  * Neither name of Kitware, Inc. nor the names of any contributors may be used
 *    to endorse or promote products derived from this software without specific
 *    prior written permission.
 *
 * THIS SOFTWARE IS PROVIDED BY THE COPYRIGHT HOLDERS AND CONTRIBUTORS ``AS IS''
 * AND ANY EXPRESS OR IMPLIED WARRANTIES, INCLUDING, BUT NOT LIMITED TO, THE
 * IMPLIED WARRANTIES OF MERCHANTABILITY AND FITNESS FOR A PARTICULAR PURPOSE
 * ARE DISCLAIMED. IN NO EVENT SHALL THE AUTHORS OR CONTRIBUTORS BE LIABLE FOR
 * ANY DIRECT, INDIRECT, INCIDENTAL, SPECIAL, EXEMPLARY, OR CONSEQUENTIAL
 * DAMAGES (INCLUDING, BUT NOT LIMITED TO, PROCUREMENT OF SUBSTITUTE GOODS OR
 * SERVICES; LOSS OF USE, DATA, OR PROFITS; OR BUSINESS INTERRUPTION) HOWEVER
 * CAUSED AND ON ANY THEORY OF LIABILITY, WHETHER IN CONTRACT, STRICT LIABILITY,
 * OR TORT (INCLUDING NEGLIGENCE OR OTHERWISE) ARISING IN ANY WAY OUT OF THE USE
 * OF THIS SOFTWARE, EVEN IF ADVISED OF THE POSSIBILITY OF SUCH DAMAGE.
 */

/**
 * \file
 *
 * \brief Common tests for all track set implementations
 *
 * These test functions are in a header rather than a source file so that
 * anyone who writes a new track_set_implementation can run the same tests.
 */

#ifndef KWIVER_VITAL_TEST_TEST_TRACK_SET_H_
#define KWIVER_VITAL_TEST_TEST_TRACK_SET_H_


#include <vital/types/track_set.h>

#include <gtest/gtest.h>

#include <algorithm>

namespace testing {

// These should probably be PrintTo, but that doesn't work for _PRED*
// assertions. See also https://github.com/google/googletest/issues/1261.

// ----------------------------------------------------------------------------
template <>
Message& Message::operator<<( std::set<int64_t> const& s )
{
  (*ss_) << "{ ";
  for ( auto const i : s )
  {
    (*ss_) << i << ' ';
  }
  (*ss_) << "}";
  return *this;
}

// ----------------------------------------------------------------------------
template <>
Message& Message::operator<<( std::vector<kwiver::vital::track_sptr> const& v )
{
  (*ss_) << "[\n";
  for ( auto const t : v )
  {
    (*ss_) << ::testing::PrintToString( t ) << std::endl;
  }
  (*ss_) << "]";
  return *this;
}

}

namespace kwiver {
namespace vital {
namespace testing {

// ----------------------------------------------------------------------------
bool compare_ids( std::set<int64_t> const& a, std::set<int64_t> const& b )
{
  return std::equal( a.begin(), a.end(), b.begin() );
}

#define EXPECT_IDS_EQ(a, b) \
  EXPECT_PRED2(::kwiver::vital::testing::compare_ids, a, b)

// ----------------------------------------------------------------------------
bool compare_tracks( std::vector<track_sptr> a, std::vector<track_sptr> b )
{
  std::sort( a.begin(), a.end() );
  std::sort( b.begin(), b.end() );
  return std::equal( a.begin(), a.end(), b.begin() );
}

#define EXPECT_TRACKS_EQ(a, b) \
  EXPECT_PRED2(::kwiver::vital::testing::compare_tracks, a, b)

// ----------------------------------------------------------------------------
// Make a very small example track set
track_set_sptr
make_simple_track_set(frame_id_t starting_frame_id)
{
  unsigned track_id = 0;

  std::vector<track_sptr> test_tracks;

  auto test_state1 = std::make_shared<track_state>(starting_frame_id);
  auto test_state2 = std::make_shared<track_state>(starting_frame_id+3);
  auto test_state3 = std::make_shared<track_state>(starting_frame_id + 8);

  test_tracks.push_back( track::create() ) ;
  test_tracks.back()->append( test_state1 );
  test_tracks.back()->set_id( track_id++ );

  test_tracks.push_back( track::create() ) ;
  test_tracks.back()->append( test_state1->clone() );
  test_tracks.back()->set_id( track_id++ );

  // skip some track ids
  track_id = 5;

  test_tracks.push_back( track::create() ) ;
  test_tracks.back()->append( test_state2 );
  test_tracks.back()->set_id( track_id++ );

  test_tracks.push_back( track::create() ) ;
  test_tracks.back()->append( test_state3 );
  test_tracks.back()->set_id( track_id++ );

  test_tracks[0]->append( test_state2->clone() );
  test_tracks[0]->append( test_state3->clone() );
  test_tracks[1]->append( test_state2->clone() );
  test_tracks[2]->append( test_state3->clone() );

  return std::make_shared<track_set>( test_tracks );
}

//-----------------------------------------------------------------------------
// Run the uint test for track merging

// This test assumes the tracks in the two sets correspond to those
// generated with the above make_simple_track_set() function with
// starting_frame_id arguments 1 and 2.

void
test_track_set_merge(track_set_sptr test_set_1, track_set_sptr test_set_2)
{
  EXPECT_FALSE(test_set_1->empty());
  ASSERT_EQ(4, test_set_1->size());

  EXPECT_FALSE(test_set_2->empty());
  ASSERT_EQ(4, test_set_2->size());

  test_set_1->merge_in_other_track_set(test_set_2);

  EXPECT_FALSE(test_set_1->empty());
  ASSERT_EQ(4, test_set_1->size());

  auto tracks = test_set_1->tracks();
<<<<<<< HEAD
  ASSERT_EQ(6, tracks[0]->size());
  ASSERT_EQ(4, tracks[1]->size());
  ASSERT_EQ(4, tracks[2]->size());
  ASSERT_EQ(2, tracks[3]->size());
=======
  // tracks are not guaranteed to be in the original order, so sort by id
  auto cmp = [](track_sptr t1, track_sptr t2) { return t1->id() < t2->id(); };
  std::sort(tracks.begin(), tracks.end(), cmp);

  EXPECT_EQ(6, tracks[0]->size());
  EXPECT_EQ(4, tracks[1]->size());
  EXPECT_EQ(4, tracks[2]->size());
  EXPECT_EQ(2, tracks[3]->size());
>>>>>>> 73221e74
  EXPECT_EQ(1, test_set_1->first_frame());
  EXPECT_EQ(10, test_set_1->last_frame());

}

// ----------------------------------------------------------------------------
// Run the unit tests for track_set accessor functions
//
// This test assumes the tracks in the set correspond to those
// generated in the above make_simple_track_set() function.
void
test_track_set_accessors( track_set_sptr test_set )
{
  EXPECT_FALSE( test_set->empty() );
  ASSERT_EQ( 4, test_set->size() );

  auto tracks = test_set->tracks();
  EXPECT_TRUE( test_set->contains( tracks[0] ) );
  EXPECT_FALSE( test_set->contains( tracks[1]->clone() ) );

  EXPECT_EQ( 3, test_set->active_tracks( -1 ).size() );
  EXPECT_EQ( 3, test_set->active_tracks( 4 ).size() );
  EXPECT_EQ( 2, test_set->active_tracks( 1 ).size() );
  EXPECT_EQ( 1, test_set->inactive_tracks( 4 ).size() );
  EXPECT_EQ( 2, test_set->inactive_tracks( 1 ).size() );

  EXPECT_EQ( nullptr, test_set->get_track( 2 ) );
  EXPECT_EQ( 5, test_set->get_track( 5 )->id() );

  using frame_id_set = std::set<frame_id_t>;
  EXPECT_IDS_EQ( ( frame_id_set{ 1, 4, 9 } ),
                 test_set->all_frame_ids() );

  using track_id_set = std::set<track_id_t>;
  EXPECT_IDS_EQ( ( track_id_set{ 0, 1, 5, 6 } ),
                 test_set->all_track_ids() );

  EXPECT_EQ( 1, test_set->first_frame() );
  EXPECT_EQ( 9, test_set->last_frame() );
  EXPECT_EQ( 3, test_set->terminated_tracks(-1).size() );
  EXPECT_EQ( 1, test_set->new_tracks(4).size() );
  EXPECT_EQ( 0, test_set->new_tracks(-2).size() );

  EXPECT_EQ( 0.5, test_set->percentage_tracked( -1, -6 ) );
}

// ----------------------------------------------------------------------------
// Run the unit tests for track_set modifier functions
//
// This test assumes the tracks in the set correspond to those
// generated in the above make_simple_track_set() function.
void
test_track_set_modifiers( track_set_sptr test_set )
{
  auto tracks = test_set->tracks();
  // tracks are not guaranteed to be in the original order, so sort by id
  auto cmp = [](track_sptr t1, track_sptr t2) { return t1->id() < t2->id(); };
  std::sort(tracks.begin(), tracks.end(), cmp);

  auto new_track = track::create();
  new_track->set_id( 10 );
  new_track->append( std::make_shared<track_state>( 10 ) );
  new_track->append( std::make_shared<track_state>( 11 ) );

  // Attempt to merge tracks with temporal overlap
  EXPECT_FALSE( test_set->merge_tracks( tracks[0], tracks[1] ) );

  // Test removal
  EXPECT_FALSE( test_set->remove( new_track ) ); // not in set
  EXPECT_TRUE( test_set->remove( tracks[1] ) );
  EXPECT_EQ( 3, test_set->size() );
  EXPECT_FALSE( test_set->contains( tracks[1] ) );

  // Attempt to merge a track not in the set
  EXPECT_FALSE( test_set->merge_tracks( new_track, tracks[0] ) );

  // Test insertion
  test_set->insert( new_track );
  EXPECT_TRUE( test_set->contains( new_track ) );
  EXPECT_EQ( 4, test_set->size() );

  // Attempt to merge tracks in the wrong order
  EXPECT_FALSE( test_set->merge_tracks( tracks[0], new_track ) );

  // Test merging
  EXPECT_TRUE( test_set->merge_tracks( new_track, tracks[0] ) );
  EXPECT_EQ( 3, test_set->size() );
  EXPECT_FALSE( test_set->contains( new_track ) );
  EXPECT_TRUE( new_track->empty() );
  EXPECT_NE( nullptr, new_track->data() );
  EXPECT_EQ( 5, tracks[0]->size() );

  [&]{
    auto const tdr =
      std::dynamic_pointer_cast<track_data_redirect>( new_track->data() );
    ASSERT_NE( nullptr, tdr );
    EXPECT_EQ( tracks[0], tdr->redirect_track );
    std::cout << "redirect ID: " << tdr->redirect_track->id() << std::endl;
  }();

  // Test merging through a redirect
  auto new_track2 = track::create();
  new_track2->set_id( 11 );
  new_track2->append( std::make_shared<track_state>( 12 ) );
  new_track2->append( std::make_shared<track_state>( 13 ) );
  test_set->insert( new_track2 );

  EXPECT_TRUE( test_set->merge_tracks( new_track2, new_track ) );
}

} // end namespace testing
} // end namespace vital
} // end namespace kwiver

#endif // KWIVER_VITAL_TEST_TEST_TRACK_SET_H_<|MERGE_RESOLUTION|>--- conflicted
+++ resolved
@@ -166,12 +166,6 @@
   ASSERT_EQ(4, test_set_1->size());
 
   auto tracks = test_set_1->tracks();
-<<<<<<< HEAD
-  ASSERT_EQ(6, tracks[0]->size());
-  ASSERT_EQ(4, tracks[1]->size());
-  ASSERT_EQ(4, tracks[2]->size());
-  ASSERT_EQ(2, tracks[3]->size());
-=======
   // tracks are not guaranteed to be in the original order, so sort by id
   auto cmp = [](track_sptr t1, track_sptr t2) { return t1->id() < t2->id(); };
   std::sort(tracks.begin(), tracks.end(), cmp);
@@ -180,7 +174,6 @@
   EXPECT_EQ(4, tracks[1]->size());
   EXPECT_EQ(4, tracks[2]->size());
   EXPECT_EQ(2, tracks[3]->size());
->>>>>>> 73221e74
   EXPECT_EQ(1, test_set_1->first_frame());
   EXPECT_EQ(10, test_set_1->last_frame());
 
