--- conflicted
+++ resolved
@@ -44,10 +44,7 @@
 #include <vital/algo/algorithm.h>
 #include <vital/types/image_container.h>
 #include <vital/types/metadata.h>
-<<<<<<< HEAD
 #include <vital/types/metadata_map.h>
-=======
->>>>>>> b633bc82
 #include <vital/types/timestamp.h>
 
 #include <string>
@@ -363,7 +360,6 @@
    * \throws video_stream_exception when there is an error in the video stream.
    */
   virtual kwiver::vital::metadata_vector frame_metadata() = 0;
-<<<<<<< HEAD
 
 
   /**
@@ -384,8 +380,6 @@
    * \throws video_stream_exception when there is an error in the video stream.
    */
   virtual kwiver::vital::metadata_map_sptr metadata_map() = 0;
-=======
->>>>>>> b633bc82
 
 
   /**
