--- conflicted
+++ resolved
@@ -14,11 +14,8 @@
   associate_detections_to_tracks.h
   bundle_adjust.h
   close_loops.h
-<<<<<<< HEAD
+  compute_association_matrix.h
   compute_depth.h
-=======
-  compute_association_matrix.h
->>>>>>> 1a43f876
   compute_ref_homography.h
   compute_stereo_depth_map.h
   compute_track_descriptors.h
@@ -45,11 +42,8 @@
   image_io.h
   image_object_detector.h
   initialize_cameras_landmarks.h
-<<<<<<< HEAD
+  initialize_object_tracks.h
   integrate_depth_maps.h
-=======
-  initialize_object_tracks.h
->>>>>>> 1a43f876
   interpolate_track.h
   keyframe_selection.h
   match_descriptor_sets.h
@@ -76,11 +70,8 @@
   associate_detections_to_tracks.cxx
   bundle_adjust.cxx
   close_loops.cxx
-<<<<<<< HEAD
+  compute_association_matrix.cxx
   compute_depth.cxx
-=======
-  compute_association_matrix.cxx
->>>>>>> 1a43f876
   compute_ref_homography.cxx
   compute_stereo_depth_map.cxx
   compute_track_descriptors.cxx
