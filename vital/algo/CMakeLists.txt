--- conflicted
+++ resolved
@@ -98,11 +98,8 @@
   image_io.cxx
   image_object_detector.cxx
   initialize_cameras_landmarks.cxx
-<<<<<<< HEAD
   initialize_object_tracks.cxx
-=======
   integrate_depth_maps.cxx
->>>>>>> 6c7c204f
   interpolate_track.cxx
   keyframe_selection.cxx
   match_descriptor_sets.cxx
