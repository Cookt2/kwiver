--- conflicted
+++ resolved
@@ -40,11 +40,8 @@
   image_io.h
   image_object_detector.h
   initialize_cameras_landmarks.h
-<<<<<<< HEAD
   initialize_object_tracks.h
-=======
   interpolate_track.h
->>>>>>> 0c50df35
   match_features.h
   optimize_cameras.h
   read_object_track_set.h
@@ -93,8 +90,8 @@
   image_filter.cxx
   image_io.cxx
   image_object_detector.cxx
+  initialize_cameras_landmarks.cxx
   initialize_object_tracks.cxx
-  initialize_cameras_landmarks.cxx
   interpolate_track.cxx
   match_features.cxx
   optimize_cameras.cxx
