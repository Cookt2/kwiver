--- conflicted
+++ resolved
@@ -77,16 +77,6 @@
    * \param [in]     depth_maps  the set of floating point depth map images
    * \param [in]     cameras     the set of cameras, one for each depth map
    * \param [in,out] volume      the fused volumetric data
-<<<<<<< HEAD
-   * \param [in,out] spacing     the spacing of the grid used to create the volume
-   */
-  virtual void
-    integrate(const kwiver::vital::vector_3d &minpt_bound, const kwiver::vital::vector_3d &maxpt_bound,
-      const std::vector<kwiver::vital::image_container_sptr> &depth_maps,
-      const std::vector<kwiver::vital::camera_perspective_sptr> &cameras,
-      kwiver::vital::image_container_sptr& volume,
-      kwiver::vital::vector_3d &spacing) const = 0;
-=======
    */
   virtual void
     integrate(kwiver::vital::vector_3d const& minpt_bound,
@@ -94,7 +84,6 @@
               std::vector<kwiver::vital::image_container_sptr> const& depth_maps,
               std::vector<kwiver::vital::camera_perspective_sptr> const& cameras,
               kwiver::vital::image_container_sptr& volume) const = 0;
->>>>>>> b6847b3f
 
 protected:
   integrate_depth_maps();
