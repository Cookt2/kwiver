--- conflicted
+++ resolved
@@ -168,24 +168,11 @@
 
   set_target_properties("${name}"
     PROPERTIES
-<<<<<<< HEAD
     ARCHIVE_OUTPUT_DIRECTORY "${CMAKE_BINARY_DIR}/lib${LIB_SUFFIX}${library_subdir}"
     LIBRARY_OUTPUT_DIRECTORY "${CMAKE_BINARY_DIR}/lib${LIB_SUFFIX}${library_subdir}"
     RUNTIME_OUTPUT_DIRECTORY "${CMAKE_BINARY_DIR}/bin${library_subdir}"
     INSTALL_RPATH            "\$ORIGIN/../lib:\$ORIGIN/"
     ${props}
-=======
-      ARCHIVE_OUTPUT_DIRECTORY "${CMAKE_BINARY_DIR}/lib${LIB_SUFFIX}${library_subdir}"
-      LIBRARY_OUTPUT_DIRECTORY "${CMAKE_BINARY_DIR}/lib${LIB_SUFFIX}${library_subdir}"
-      RUNTIME_OUTPUT_DIRECTORY "${CMAKE_BINARY_DIR}/bin${library_subdir}"
-      INSTALL_NAME_DIR "@executable_path/../lib"
-      INSTALL_RPATH "\$ORIGIN/../lib:\$ORIGIN/"
-      ${props}
-      )
-
-  generate_export_header( ${name}
-    STATIC_DEFINE  ${upper_name}_BUILD_AS_STATIC
->>>>>>> 9ecc7566
     )
 
   if ( NOT no_export_header )
@@ -353,7 +340,6 @@
     PROPERTIES
       PREFIX           ""
       SUFFIX           ${CMAKE_SHARED_MODULE_SUFFIX}
-<<<<<<< HEAD
       INSTALL_RPATH    "\$ORIGIN/../../lib:\$ORIGIN/"
       )
 
@@ -361,8 +347,5 @@
   set_property(GLOBAL APPEND
     PROPERTY kwiver_plugin_libraries    ${name}
     )
-=======
-      INSTALL_RPATH "\$ORIGIN/../../lib:\$ORIGIN/" )
->>>>>>> 9ecc7566
 
 endfunction()