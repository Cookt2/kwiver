--- conflicted
+++ resolved
@@ -85,19 +85,11 @@
    * \param [in]  inlier_scale error distance tolerated for matches to be inliers
    */
   virtual
-<<<<<<< HEAD
-  kwiver::vital::matrix_3x3d
+  kwiver::vital::essential_matrix_sptr
   estimate(const std::vector<kwiver::vital::vector_2d>& pts1,
            const std::vector<kwiver::vital::vector_2d>& pts2,
            const kwiver::vital::camera_intrinsics_d &cal1,
            const kwiver::vital::camera_intrinsics_d &cal2,
-=======
-  essential_matrix_sptr
-  estimate(const std::vector<vector_2d>& pts1,
-           const std::vector<vector_2d>& pts2,
-           const camera_intrinsics_d &cal1,
-           const camera_intrinsics_d &cal2,
->>>>>>> 8966247b
            std::vector<bool>& inliers,
            double inlier_scale = 1.0) const;
 
