/*ckwg +5
 * Copyright 2012-2018 by Kitware, Inc. All Rights Reserved. Please refer to
 * KITWARE_LICENSE.TXT for licensing information, or contact General Counsel,
 * Kitware, Inc., 28 Corporate Drive, Clifton Park, NY 12065.
 */

///
/// An example program demonstrating track introspection.
///

#include <iostream>
#include <sstream>
#include <fstream>
#include <map>
#include <string>
#include <cstdlib>
#include <stdexcept>

#include <vul/vul_arg.h>
#include <vul/vul_timer.h>

#include <track_oracle/core/track_oracle_core.h>
#include <track_oracle/core/element_descriptor.h>
#include <track_oracle/core/element_store_base.h>
#include <track_oracle/core/track_field.h>
#include <track_oracle/file_formats/file_format_type.h>
#include <track_oracle/file_formats/file_format_schema.h>
#include <track_oracle/file_formats/file_format_manager.h>
#include <track_oracle/file_formats/file_format_base.h>
#if KWIVER_ENABLE_KPF
#include <track_oracle/file_formats/kpf_utils/kpf_utils.h>
#endif
#include <track_oracle/utils/tokenizers.h>
#include <track_oracle/data_terms/data_terms.h>

#include <track_oracle/core/state_flags.h>

#include <vital/logger/logger.h>
static kwiver::vital::logger_handle_t main_logger( kwiver::vital::get_logger( __FILE__ ) );

using std::ifstream;
using std::map;
using std::ofstream;
using std::ostringstream;
using std::string;
using std::vector;

using namespace kwiver::track_oracle;

int load_tracks( const string& fn, track_handle_list_type& tracks, const string& unique_key, bool kpf_any );
int probe_formats( const string& fn );

int main( int argc, char *argv[] )
{
  vul_arg< bool > probe_arg( "-probe", "probe the file with each format's inspection routine" );
  vul_arg< string > fn_arg( "-f", "track file to be loaded" );
  vul_arg< string > kwiver_arg( "-kwiver", "write out as kwiver to this file" );
  vul_arg< string > kw18_arg( "-kw18", "write out as kw18 to this file" );
  vul_arg< string > csv_arg( "-csv", "write out as csv to this file" );
<<<<<<< HEAD
  vul_arg< string > kpf_g_arg( "-kpf-g", "write out as KPF geometry to this file" );
=======
#if KWIVER_ENABLE_KPF
  vul_arg< string > kpf_g_arg( "-kpf-g", "write out as KPF geometry to this file" );
  vul_arg< bool > kpf_any_arg( "-kpf-any", "read file as unstructured yaml" );
#else
  auto kpf_any_arg = [](){ return false; };
#endif
>>>>>>> c575db28
  vul_arg< string > csv_v1_arg( "-csv-v1", "write out as old-style csv to this file" );
  vul_arg< string > kwxml_ts_arg( "-kwxml_ts", "if writing kwxml, set default track style to this", "trackObjectKitware" );
  vul_arg< string > tag_arg( "-tag", "if writing kwiver, test tags by setting track-level 'test' flag to this" );
  vul_arg< string > unique_arg( "-u", "enumerate unique XML values of this field", "" );
  vul_arg< string > test_tracks_arg( "-t", "write test tracks to this file and exit", "");
  vul_arg< string > test_headers_arg( "-th", "test tracks will only contain these headers (plus a few others)", "" );

  vul_arg_parse( argc, argv );
  file_format_manager::initialize();

  if ( test_tracks_arg.set() )
  {
    csv_handler_map_type keep_headers;
    if ( test_headers_arg.set() )
    {
      ifstream is( test_headers_arg().c_str() );
      if ( ! is )
      {
        LOG_ERROR( main_logger, "Couldn't open test headers file '" << test_headers_arg() << "'" );
        return EXIT_FAILURE;
      }
      vector< string > values;
      csv_tokenizer::get_record(is, values);
      keep_headers = track_oracle_core::get_csv_handler_map( values );
      LOG_INFO( main_logger, "Found " << values.size() << " headers naming " << keep_headers.size() << " elements in "  << test_headers_arg() );
    }
    bool rc = file_format_manager::write_test_tracks( test_tracks_arg(), keep_headers );
    LOG_INFO( main_logger, "write_test_tracks returned " << rc );
    return EXIT_SUCCESS;
  }

  if ( ! fn_arg.set() )
  {
    LOG_INFO( main_logger, "Usage: " << argv[0] << " [-probe] [-k kwxml-output-file] -f trackfile\n"
             << "Attempts to load the trackfile and describe its contents.\n"
             << "-probe option probes file with each format's inspection routine.");
    return EXIT_FAILURE;
  }


  int rc;
  if (probe_arg())
  {
    rc = probe_formats( fn_arg() );
  }
  else
  {
    track_handle_list_type tracks;
    rc = load_tracks( fn_arg(), tracks, unique_arg(), kpf_any_arg() );
    if ( kwiver_arg.set() )
    {
      ofstream os( kwiver_arg().c_str() );
      if ( os )
      {
        if ( tag_arg.set() )
        {
          track_field< dt::utility::state_flags > state_flags;
          for (size_t i=0; i<tracks.size(); ++i)
          {
            state_flags( tracks[i].row ).set_flag( "test", tag_arg() );
          }
        }
        track_oracle_core::write_kwiver( os, tracks );
      }
      else
      {
        LOG_ERROR( main_logger, "Couldn't open '" << kwiver_arg() << "'" );
      }
    }
    if ( kw18_arg.set() )
    {
      bool okay = file_format_manager::get_format( TF_KW18 )->write( kw18_arg(), tracks );
      LOG_INFO( main_logger, "Wrote kw18 to " << kw18_arg() << " success: " << okay );
    }
    if ( csv_arg.set() || csv_v1_arg.set() )
    {
      bool csv_v1_semantics = csv_v1_arg.set();
      string fn = ( csv_v1_semantics ) ? csv_v1_arg() : csv_arg();
      ofstream os( fn.c_str() );
      if ( os )
      {
        bool okay = track_oracle_core::write_csv( os, tracks, csv_v1_semantics );
        LOG_INFO( main_logger, "Wrote CSV to " << csv_arg() << " success: " << okay << " : v1 semantics " << csv_v1_semantics );
      }
      else
      {
        LOG_ERROR( main_logger, "Could not write CSV to '" << csv_arg() << "'" );
      }
    }
<<<<<<< HEAD
=======
#if KWIVER_ENABLE_KPF
>>>>>>> c575db28
    if ( kpf_g_arg.set() )
    {
      bool okay = file_format_manager::get_format( TF_KPF_GEOM )->write( kpf_g_arg(), tracks );
      LOG_INFO( main_logger, "Wrote KPF geometry to " << kpf_g_arg() << " success: " << okay );
    }
<<<<<<< HEAD
=======
#endif
>>>>>>> c575db28
  }
  return rc;
}

int probe_formats( const string& track_fn )
{
  const format_map_type& format_map = file_format_manager::get_format_map();
  for ( format_map_cit i = format_map.begin(); i != format_map.end(); ++i )
  {
    LOG_INFO( main_logger, file_format_type::to_string( i->second->get_format() )
             << ": glob match? " << i->second->filename_matches_globs( track_fn )
             << "; inspection: " << i->second->inspect_file( track_fn )
             << "");
  }
  return EXIT_SUCCESS;
}

string
trim( string s )
{
  size_t trim = s.find_last_not_of( " \n\r\t" );
  if ( trim == string::npos )
  {
    s.clear();
  }
  else
  {
    s.erase( trim+1 );
  }
  return s;
}

int load_tracks( const string& track_fn, track_handle_list_type& tracks, const string& unique_key, bool kpf_any )
{
#if KWIVER_ENABLE_KPF
  if (kpf_any)
  {
    tracks = kpf_utils::read_unstructured_yaml( track_fn );
  }
  else
#endif
  {
    if (! file_format_manager::read( track_fn, tracks ))
    {
      LOG_ERROR( main_logger, "Error: couldn't read tracks from '" << track_fn << "'; exiting");
      return EXIT_FAILURE;
    }
  }
  if ( tracks.empty() )
  {
    LOG_INFO( main_logger, "Info: reader succeeded but no tracks were loaded?  Weird!");
    return EXIT_FAILURE;
  }

  // what format are they?
  file_format_schema_type ffs;
  LOG_INFO( main_logger, "Loaded " << tracks.size() << " tracks, "
           << "format: " << file_format_type::to_string( ffs( tracks[0] ).format() )
           << "");

  // what do they contain?
  map< field_handle_type, size_t > track_stats, frame_stats;
  size_t frame_count = 0;

  vul_timer timer;
  for (size_t i=0; i<tracks.size(); ++i)
  {
    vector< field_handle_type > ts = track_oracle_core::fields_at_row( tracks[i].row );
    for (size_t t=0; t<ts.size(); ++t) ++track_stats[ ts[t] ];

    frame_handle_list_type frames = track_oracle_core::get_frames( tracks[i] );
    frame_count += frames.size();
    vector< oracle_entry_handle_type > frame_handles( frames.size() );
<<<<<<< HEAD
    for (auto j=0; j<frames.size(); ++j)
=======
    for (size_t j=0; j<frames.size(); ++j)
>>>>>>> c575db28
    {
      frame_handles[j] = frames[j].row;
    }
    /*
    for (size_t j=0; j<frames.size(); ++j)
    {
      vector< field_handle_type > fs = track_oracle_core::fields_at_row( frames[j].row );
      for (size_t t=0; t<fs.size(); ++t) ++frame_stats[ fs[t] ];
    }
    */
    for (auto fields_at_frame: track_oracle_core::fields_at_rows( frame_handles ))
    {
      for (auto field: fields_at_frame)
      {
        ++frame_stats[ field ];
      }
    }
    if (timer.real() > 5 * 1000)
    {
      LOG_INFO( main_logger, "Computed stats on " << i << " of " << tracks.size() << "; " << frame_count << " frames" );
      timer.mark();
    }
  }

  // report out
  LOG_INFO( main_logger, tracks.size() << " tracks contain...");
  for (map< field_handle_type, size_t >::const_iterator i = track_stats.begin();
       i != track_stats.end();
       ++i)
  {
    element_descriptor e = track_oracle_core::get_element_descriptor( i->first );
    LOG_INFO( main_logger, i->second << " / " << tracks.size() << ":\t" << e.name << "");
  }

  LOG_INFO( main_logger, frame_count << " frames contain...");
  for (map< field_handle_type, size_t >::const_iterator i = frame_stats.begin();
       i != frame_stats.end();
       ++i)
  {
    element_descriptor e = track_oracle_core::get_element_descriptor( i->first );
    LOG_INFO( main_logger, i->second << " / " << frame_count << ":\t" << e.name << "");
  }

  // if requested, display unique values and counts of requested field
  if (unique_key != "")
  {
    const element_store_base* const esb = track_oracle_core::get_element_store_base( track_oracle_core::lookup_by_name( unique_key ));
    if (! esb )
    {
      LOG_ERROR( main_logger, "No such field '" << unique_key << "' in the tracks");
      return EXIT_FAILURE;
    }

    map< string, size_t > counts;
    for (size_t i=0; i<tracks.size(); ++i)
    {
      if ( esb->exists( tracks[i].row ))
      {
        ostringstream oss;
        esb->emit_as_kwiver( oss, tracks[i].row, "" );
        ++counts[ trim( oss.str() ) ];
      }
      frame_handle_list_type frames = track_oracle_core::get_frames( tracks[i] );
      for (size_t j=0; j < frames.size(); ++j)
      {
        if ( esb->exists( frames[j].row ))
        {
          ostringstream oss;
          esb->emit_as_kwiver( oss, frames[j].row, "" );
          ++counts[ trim( oss.str() ) ];
        }
      }
    }
    LOG_INFO( main_logger, "Counts of '" << unique_key << "' values ( N = " << counts.size() << " ):" );
    for (map< string, size_t >::const_iterator i = counts.begin();
         i != counts.end();
         ++i)
    {
      LOG_INFO( main_logger, "Count: " <<  i->second << " '" << i->first << "'" );
    }
  }

  return EXIT_SUCCESS;
}<|MERGE_RESOLUTION|>--- conflicted
+++ resolved
@@ -57,16 +57,12 @@
   vul_arg< string > kwiver_arg( "-kwiver", "write out as kwiver to this file" );
   vul_arg< string > kw18_arg( "-kw18", "write out as kw18 to this file" );
   vul_arg< string > csv_arg( "-csv", "write out as csv to this file" );
-<<<<<<< HEAD
-  vul_arg< string > kpf_g_arg( "-kpf-g", "write out as KPF geometry to this file" );
-=======
 #if KWIVER_ENABLE_KPF
   vul_arg< string > kpf_g_arg( "-kpf-g", "write out as KPF geometry to this file" );
   vul_arg< bool > kpf_any_arg( "-kpf-any", "read file as unstructured yaml" );
 #else
   auto kpf_any_arg = [](){ return false; };
 #endif
->>>>>>> c575db28
   vul_arg< string > csv_v1_arg( "-csv-v1", "write out as old-style csv to this file" );
   vul_arg< string > kwxml_ts_arg( "-kwxml_ts", "if writing kwxml, set default track style to this", "trackObjectKitware" );
   vul_arg< string > tag_arg( "-tag", "if writing kwiver, test tags by setting track-level 'test' flag to this" );
@@ -156,19 +152,13 @@
         LOG_ERROR( main_logger, "Could not write CSV to '" << csv_arg() << "'" );
       }
     }
-<<<<<<< HEAD
-=======
 #if KWIVER_ENABLE_KPF
->>>>>>> c575db28
     if ( kpf_g_arg.set() )
     {
       bool okay = file_format_manager::get_format( TF_KPF_GEOM )->write( kpf_g_arg(), tracks );
       LOG_INFO( main_logger, "Wrote KPF geometry to " << kpf_g_arg() << " success: " << okay );
     }
-<<<<<<< HEAD
-=======
 #endif
->>>>>>> c575db28
   }
   return rc;
 }
@@ -242,11 +232,7 @@
     frame_handle_list_type frames = track_oracle_core::get_frames( tracks[i] );
     frame_count += frames.size();
     vector< oracle_entry_handle_type > frame_handles( frames.size() );
-<<<<<<< HEAD
-    for (auto j=0; j<frames.size(); ++j)
-=======
     for (size_t j=0; j<frames.size(); ++j)
->>>>>>> c575db28
     {
       frame_handles[j] = frames[j].row;
     }
